--- conflicted
+++ resolved
@@ -35,22 +35,17 @@
     {
 		jpa.beginTransaction();			
 		jpa.createQuery("SELECT * FROM PRICESOTHERS", PricesOthers.class, false);
-<<<<<<< HEAD
-		List<PricesOthers> pricesOtherss = (List<PricesOthers>)jpa.getList();
-		for (PricesOthers pricesOthers: pricesOtherss)
-=======
-		List<PricesOthers> PricesOthers = (List<PricesOthers>)jpa.getList();
-		for (PricesOthers pricesOthers: PricesOthers)
->>>>>>> d48600f2
+		List<PricesOthers> pricesOthers = (List<PricesOthers>)jpa.getList();
+		for (PricesOthers price: pricesOthers)
 		{    		
-			int index = savedPricesOthers.indexOf(pricesOthers);
+			int index = savedPricesOthers.indexOf(price);
 			
 			
 			if (index == -1)
 			{				
-				jpa.remove(pricesOthers);
+				jpa.remove(price);
 			}
-	    }        
+	  }        
 		jpa.commitTransaction();
 		        
         return;
