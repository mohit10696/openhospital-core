--- conflicted
+++ resolved
@@ -397,21 +397,12 @@
 				Laboratory foundlaboratory = (Laboratory) jpa.find(Laboratory.class, laboratory.getCode());
 				assertNull(foundlaboratory);
 			} catch (Exception e1) {
-<<<<<<< HEAD
-				logger.debug("==> Test Exception: " + e);
+				logger.debug("==> Test Exception: {}", e);
 				fail();
 			}
 		} catch (Exception e) {
-			logger.debug("==> Test Exception: " + e);
-			fail();
-=======
-				logger.debug("==> Test Exception: {}", e);
-				assertEquals(true, false);
-			}
-		} catch (Exception e) {
 			logger.debug("==> Test Exception: {}", e);
-			assertEquals(true, false);
->>>>>>> 4915f87c
+			fail();
 		}
 
 		return;
@@ -460,13 +451,8 @@
 			for (OHExceptionMessage error : e.getMessages())
 				logger.debug("    {}", error.getMessage());
 		} catch (Exception e) {
-<<<<<<< HEAD
-			logger.debug("==> Test Exception: " + e);
-			fail();
-=======
 			logger.debug("==> Test Exception: {}", e);
 			assertEquals(true, false);
->>>>>>> 4915f87c
 		}
 		return;
 	}
