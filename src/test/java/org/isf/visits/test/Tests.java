/*
 * Open Hospital (www.open-hospital.org)
 * Copyright © 2006-2021 Informatici Senza Frontiere (info@informaticisenzafrontiere.org)
 *
 * Open Hospital is a free and open source software for healthcare data management.
 *
 * This program is free software: you can redistribute it and/or modify
 * it under the terms of the GNU General Public License as published by
 * the Free Software Foundation, either version 3 of the License, or
 * (at your option) any later version.
 *
 * https://www.gnu.org/licenses/gpl-3.0-standalone.html
 *
 * This program is distributed in the hope that it will be useful,
 * but WITHOUT ANY WARRANTY; without even the implied warranty of
 * MERCHANTABILITY or FITNESS FOR A PARTICULAR PURPOSE.  See the
 * GNU General Public License for more details.
 *
 * You should have received a copy of the GNU General Public License
 * along with this program. If not, see <http://www.gnu.org/licenses/>.
 */
package org.isf.visits.test;

import static org.assertj.core.api.Assertions.assertThat;

import java.time.LocalDateTime;
import java.util.ArrayList;
import java.util.List;

import org.isf.OHCoreTestCase;
import org.isf.patient.model.Patient;
import org.isf.patient.service.PatientIoOperationRepository;
import org.isf.patient.test.TestPatient;
import org.isf.sms.model.Sms;
import org.isf.sms.service.SmsOperations;
import org.isf.utils.exception.OHException;
import org.isf.visits.manager.VisitManager;
import org.isf.visits.model.Visit;
import org.isf.visits.service.VisitsIoOperationRepository;
import org.isf.visits.service.VisitsIoOperations;
import org.isf.ward.model.Ward;
import org.isf.ward.service.WardIoOperationRepository;
import org.isf.ward.test.TestWard;
import org.junit.Before;
import org.junit.BeforeClass;
import org.junit.Test;
import org.springframework.beans.factory.annotation.Autowired;

public class Tests extends OHCoreTestCase {

	private static TestVisit testVisit;
	private static TestPatient testPatient;
	private static TestWard testWard;

	@Autowired
	VisitsIoOperations visitsIoOperation;
	@Autowired
	VisitManager visitManager;
	@Autowired
	VisitsIoOperationRepository visitsIoOperationRepository;
	@Autowired
	PatientIoOperationRepository patientIoOperationRepository;
	@Autowired
	WardIoOperationRepository wardIoOperationRepository;
	@Autowired
	private SmsOperations smsOperations;

	@BeforeClass
	public static void setUpClass() {
		testVisit = new TestVisit();
		testPatient = new TestPatient();
		testWard = new TestWard();
	}

	@Before
	public void setUp() {
		cleanH2InMemoryDb();
	}

	@Test
	public void testVisitGets() throws Exception {
		int id = setupTestVisit(false);
		checkVisitIntoDb(id);
	}

	@Test
	public void testVisitSets() throws Exception {
		int id = setupTestVisit(true);
		checkVisitIntoDb(id);
	}

	@Test
	public void testIoGetVisitShouldReturnVisitWhenPatientCodeProvided() throws Exception {
		// given:
		int id = setupTestVisit(false);
		// when:
<<<<<<< HEAD
		Visit foundVisit = visitsIoOperationRepository.findOne(id);
=======
		Visit foundVisit = visitsIoOperationRepository.findById(id).get();
>>>>>>> f02c186a
		List<Visit> visits = visitsIoOperation.getVisits(foundVisit.getPatient().getCode());
		// then:
		assertThat(visits.get(visits.size() - 1).getDate()).isEqualTo(foundVisit.getDate());
	}

	@Test
	public void testIoGetVisitShouldReturnAllVisitsWhenZeroPatientCodeProvided() throws Exception {
		// given:
		int id = setupTestVisit(false);
		Visit foundVisit = visitsIoOperationRepository.findById(id).get();

		// when:
		List<Visit> visits = visitsIoOperation.getVisits(0);

		// then:
		assertThat(visits.get(visits.size() - 1).getDate()).isEqualTo(foundVisit.getDate());
	}

	@Test
	public void testIoGetVisitsWardNullWardId() throws Exception {
		int id = setupTestVisit(false);
		Visit visit = visitsIoOperationRepository.findById(id).get();
		List<Visit> visits = visitsIoOperation.getVisitsWard(null);
		assertThat(visits.get(visits.size() - 1).getDate()).isEqualTo(visit.getDate());
	}

	@Test
	public void testIoGetVisitsWardWardId() throws Exception {
		int id = setupTestVisit(false);
		Visit visit = visitsIoOperationRepository.findById(id).get();
		List<Visit> visits = visitsIoOperation.getVisitsWard(visit.getWard().getCode());
		assertThat(visits.get(visits.size() - 1).getDate()).isEqualTo(visit.getDate());
	}

	@Test
	public void testIoNewVisit() throws Exception {
		Patient patient = testPatient.setup(false);
		Ward ward = testWard.setup(false);
		patientIoOperationRepository.saveAndFlush(patient);
		wardIoOperationRepository.saveAndFlush(ward);
		Visit visit = testVisit.setup(patient, true, ward);
		int id = visitsIoOperation.newVisit(visit).getVisitID();
		checkVisitIntoDb(id);
	}

	@Test
	public void testIoDeleteVisit() throws Exception {
		int id = setupTestVisit(false);
		Visit foundVisit = visitsIoOperation.findVisit(id);
		boolean result = visitsIoOperation.deleteAllVisits(foundVisit.getPatient().getCode());

		assertThat(result).isTrue();
		result = visitsIoOperation.isCodePresent(id);
		assertThat(result).isFalse();
	}

	@Test
	public void testIoFindVisit() throws Exception {
		int id = setupTestVisit(false);
		Visit result = visitsIoOperation.findVisit(id);

		assertThat(result).isNotNull();
		assertThat(result.getVisitID()).isEqualTo(id);
	}

	@Test
	public void testMgrGetVisitPatientCode() throws Exception {
		int id = setupTestVisit(false);
		Visit vist = visitsIoOperationRepository.findById(id).get();
		List<Visit> visits = visitManager.getVisits(vist.getPatient().getCode());
		assertThat(visits.get(visits.size() - 1).getDate()).isEqualTo(vist.getDate());
	}

	@Test
	public void testMgrGetVisitNoPatientCode() throws Exception {
		int id = setupTestVisit(false);
		Visit visit = visitsIoOperationRepository.findById(id).get();
		List<Visit> visits = visitManager.getVisits(0);
		assertThat(visits.get(visits.size() - 1).getDate()).isEqualTo(visit.getDate());
	}

	@Test
	public void testMgrGetVisitsWard() throws Exception {
		int id = setupTestVisit(false);
		Visit visit = visitsIoOperationRepository.findById(id).get();
		List<Visit> visits = visitManager.getVisitsWard();
		assertThat(visits.get(visits.size() - 1).getDate()).isEqualTo(visit.getDate());
	}

	@Test
	public void testMgrGetVisitsWardWardId() throws Exception {
		int id = setupTestVisit(false);
		Visit visit = visitsIoOperationRepository.findById(id).get();
		List<Visit> visits = visitManager.getVisitsWard(visit.getWard().getCode());
		assertThat(visits.get(visits.size() - 1).getDate()).isEqualTo(visit.getDate());
	}

	@Test
	public void testMgrGetVisitsEmpty() throws Exception {
		assertThat(visitManager.getVisits(0)).isEmpty();
	}

	@Test
	public void testMgrNewVisit() throws Exception {
		Patient patient = testPatient.setup(false);
		Ward ward = testWard.setup(false);
		patientIoOperationRepository.saveAndFlush(patient);
		wardIoOperationRepository.saveAndFlush(ward);
		Visit visit = testVisit.setup(patient, true, ward);
		int id = visitManager.newVisit(visit).getVisitID();
		checkVisitIntoDb(id);
	}

	@Test
	public void testMgrNewVisitsEmptyList() throws Exception {
		assertThat(visitManager.newVisits(new ArrayList<>())).isTrue();
	}

	@Test
	public void testMgrNewVisitsSMSFalse() throws Exception {
		List<Visit> visits = new ArrayList<>();
		int id = setupTestVisit(false);
		Visit visit = visitsIoOperationRepository.findById(id).get();
		visit.setSms(false);
		visits.add(visit);
		assertThat(visitManager.newVisits(visits)).isTrue();
	}

	@Test
	public void testMgrNewVisitsSMSTrueDatePassed() throws Exception {
		List<Visit> visits = new ArrayList<>();
		int id = setupTestVisit(false);
		Visit visit = visitsIoOperationRepository.findById(id).get();
		visits.add(visit);
		assertThat(visitManager.newVisits(visits)).isTrue();
	}

	@Test
	public void testMgrNewVisitsSMSTrueDateFuture() throws Exception {
		List<Visit> visits = new ArrayList<>();
		int id = setupTestVisit(false);
		Visit visit = visitsIoOperationRepository.findById(id).get();
		visit.setDate(LocalDateTime.now().plusMonths(1));
		visits.add(visit);
		assertThat(visitManager.newVisits(visits)).isTrue();

		List<Sms> sms = smsOperations.getAll(LocalDateTime.now(), LocalDateTime.now().plusMonths(1));
		assertThat(sms).hasSize(1);
		LocalDateTime scheduledDate = visit.getDate().minusDays(1);
		assertThat(sms.get(0).getSmsDateSched()).isEqualTo(scheduledDate);
	}

	@Test
	public void testMgrNewVisitsSMSTrueMessageTooLong() throws Exception {
		List<Visit> visits = new ArrayList<>();
		int id = setupTestVisit(false);
		Visit visit = visitsIoOperationRepository.findById(id).get();
		String longText = "This is a very long note that should cause the SMS code to truncate the entire message to 160 characters.";
		visit.setNote(longText + ' ' + longText);
		visit.setDate(LocalDateTime.now().plusMonths(1));
		visits.add(visit);
		assertThat(visitManager.newVisits(visits)).isTrue();

		List<Sms> sms = smsOperations.getAll(LocalDateTime.now(), LocalDateTime.now().plusMonths(1));
		assertThat(sms).hasSize(1);
	}

	@Test
	public void testMgrDeleteVisit() throws Exception {
		int id = setupTestVisit(false);
		Visit foundVisit = visitManager.findVisit(id);
		assertThat(visitManager.deleteAllVisits(foundVisit.getPatient().getCode())).isTrue();
		assertThat(visitsIoOperation.isCodePresent(id)).isFalse();
	}

	@Test
	public void testMgrFindVisit() throws Exception {
		int id = setupTestVisit(false);
		Visit result = visitManager.findVisit(id);
		assertThat(result).isNotNull();
		assertThat(result.getVisitID()).isEqualTo(id);
	}

	@Test
	public void testVisitGetSet() throws Exception {
		int id = setupTestVisit(false);
		Visit visit = visitManager.findVisit(id);

		assertThat(visit.getDuration()).isEqualTo(10);
		visit.setDuration(null);
		assertThat(visit.getDuration()).isNull();

		assertThat(visit.getService()).isEqualTo("testService");
		visit.setService("");
		assertThat(visit.getService()).isEmpty();
	}

	@Test
	public void testVisitToStringSMS() throws Exception {
		int id = setupTestVisit(false);
		Visit visit = visitManager.findVisit(id);
		assertThat(visit.toStringSMS()).isEqualTo("08/09/10 00:00");
	}

	@Test
	public void testVisitToString() throws Exception {
		int id = setupTestVisit(false);
		Visit visit = visitManager.findVisit(id);
		assertThat(visit).hasToString("TestDescription - testService - 08/09/10 - 00:00:00");
	}

	@Test
	public void testVisitFormatDateTime() throws Exception {
		int id = setupTestVisit(false);
		Visit visit = visitManager.findVisit(id);
		assertThat(visit.formatDateTime(visit.getDate())).isEqualTo("08/09/10 - 00:00:00");
	}

	@Test
	public void testVisitFormatDateTimeSMS() throws Exception {
		int id = setupTestVisit(false);
		Visit visit = visitManager.findVisit(id);
		assertThat(visit.formatDateTimeSMS(visit.getDate())).isEqualTo("08/09/10 00:00");
	}

	@Test
	public void testVisitEquals() throws Exception {
		int id = setupTestVisit(false);
		Visit visit = visitManager.findVisit(id);

		assertThat(visit.equals(visit)).isTrue();
		assertThat(visit)
				.isNotNull()
				.isNotEqualTo("someString");

		Visit visit2 = new Visit(-1, null, null, null, false, null, null, null);
		assertThat(visit).isNotEqualTo(visit2);

		visit2.setVisitID(visit.getVisitID());
		assertThat(visit).isEqualTo(visit2);
	}

	@Test
	public void testVisitHashCode() throws Exception {
		int id = setupTestVisit(true);
		Visit visit = visitManager.findVisit(id);
		int hashCode = visit.hashCode();
		assertThat(hashCode).isEqualTo(23 * 133 + visit.getVisitID());
		// return computed value
		assertThat(visit.hashCode()).isEqualTo(hashCode);
	}

	private int setupTestVisit(boolean usingSet) throws OHException {
		Patient patient = testPatient.setup(false);
		Ward ward = testWard.setup(false);
		patientIoOperationRepository.saveAndFlush(patient);
		wardIoOperationRepository.saveAndFlush(ward);
		Visit visit = testVisit.setup(patient, usingSet, ward);
		visitsIoOperationRepository.saveAndFlush(visit);
		return visit.getVisitID();
	}

	private void checkVisitIntoDb(int id) throws OHException {
		Visit foundVisit = visitsIoOperation.findVisit(id);
		testVisit.check(foundVisit);
	}
}<|MERGE_RESOLUTION|>--- conflicted
+++ resolved
@@ -94,11 +94,7 @@
 		// given:
 		int id = setupTestVisit(false);
 		// when:
-<<<<<<< HEAD
-		Visit foundVisit = visitsIoOperationRepository.findOne(id);
-=======
 		Visit foundVisit = visitsIoOperationRepository.findById(id).get();
->>>>>>> f02c186a
 		List<Visit> visits = visitsIoOperation.getVisits(foundVisit.getPatient().getCode());
 		// then:
 		assertThat(visits.get(visits.size() - 1).getDate()).isEqualTo(foundVisit.getDate());
