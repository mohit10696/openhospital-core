/*
 * Open Hospital (www.open-hospital.org)
 * Copyright © 2006-2021 Informatici Senza Frontiere (info@informaticisenzafrontiere.org)
 *
 * Open Hospital is a free and open source software for healthcare data management.
 *
 * This program is free software: you can redistribute it and/or modify
 * it under the terms of the GNU General Public License as published by
 * the Free Software Foundation, either version 3 of the License, or
 * (at your option) any later version.
 *
 * https://www.gnu.org/licenses/gpl-3.0-standalone.html
 *
 * This program is distributed in the hope that it will be useful,
 * but WITHOUT ANY WARRANTY; without even the implied warranty of
 * MERCHANTABILITY or FITNESS FOR A PARTICULAR PURPOSE.  See the
 * GNU General Public License for more details.
 *
 * You should have received a copy of the GNU General Public License
 * along with this program. If not, see <http://www.gnu.org/licenses/>.
 */
package org.isf.admission.test;

import static org.assertj.core.api.Assertions.assertThat;
import static org.assertj.core.api.Assertions.assertThatThrownBy;

import java.time.LocalDateTime;
import java.util.Arrays;
import java.util.Collection;
import java.util.List;

import org.assertj.core.api.Condition;
import org.isf.OHCoreTestCase;
import org.isf.admission.manager.AdmissionBrowserManager;
import org.isf.admission.model.Admission;
import org.isf.admission.model.AdmittedPatient;
import org.isf.admission.service.AdmissionIoOperationRepository;
import org.isf.admission.service.AdmissionIoOperationRepositoryCustom;
import org.isf.admission.service.AdmissionIoOperations;
import org.isf.admtype.model.AdmissionType;
import org.isf.admtype.service.AdmissionTypeIoOperationRepository;
import org.isf.admtype.test.TestAdmissionType;
import org.isf.disctype.model.DischargeType;
import org.isf.disctype.service.DischargeTypeIoOperationRepository;
import org.isf.disctype.test.TestDischargeType;
import org.isf.disease.model.Disease;
import org.isf.disease.service.DiseaseIoOperationRepository;
import org.isf.disease.test.TestDisease;
import org.isf.distype.model.DiseaseType;
import org.isf.distype.service.DiseaseTypeIoOperationRepository;
import org.isf.distype.test.TestDiseaseType;
import org.isf.dlvrrestype.model.DeliveryResultType;
import org.isf.dlvrrestype.service.DeliveryResultIoOperationRepository;
import org.isf.dlvrrestype.test.TestDeliveryResultType;
import org.isf.dlvrtype.model.DeliveryType;
import org.isf.dlvrtype.service.DeliveryTypeIoOperationRepository;
import org.isf.dlvrtype.test.TestDeliveryType;
import org.isf.generaldata.GeneralData;
import org.isf.operation.model.Operation;
import org.isf.operation.service.OperationIoOperationRepository;
import org.isf.operation.test.TestOperation;
import org.isf.opetype.model.OperationType;
import org.isf.opetype.service.OperationTypeIoOperationRepository;
import org.isf.opetype.test.TestOperationType;
import org.isf.patient.model.Patient;
import org.isf.patient.service.PatientIoOperationRepository;
import org.isf.patient.test.TestPatient;
import org.isf.pregtreattype.model.PregnantTreatmentType;
import org.isf.pregtreattype.service.PregnantTreatmentTypeIoOperationRepository;
import org.isf.pregtreattype.test.TestPregnantTreatmentType;
import org.isf.utils.exception.OHDataValidationException;
import org.isf.utils.exception.OHException;
import org.isf.utils.exception.OHServiceException;
import org.isf.ward.model.Ward;
import org.isf.ward.service.WardIoOperationRepository;
import org.isf.ward.test.TestWard;
import org.junit.Before;
import org.junit.BeforeClass;
import org.junit.ClassRule;
import org.junit.Ignore;
import org.junit.Rule;
import org.junit.Test;
import org.junit.runner.RunWith;
import org.junit.runners.Parameterized;
import org.springframework.beans.factory.annotation.Autowired;
import org.springframework.test.context.junit4.rules.SpringClassRule;
import org.springframework.test.context.junit4.rules.SpringMethodRule;
import org.springframework.transaction.annotation.Transactional;

@RunWith(Parameterized.class)
public class Tests extends OHCoreTestCase {

	@ClassRule
	public static final SpringClassRule springClassRule = new SpringClassRule();

	@Rule
	public final SpringMethodRule springMethodRule = new SpringMethodRule();

	private static TestAdmission testAdmission;
	private static TestWard testWard;
	private static TestPatient testPatient;
	private static TestAdmissionType testAdmissionType;
	private static TestDiseaseType testDiseaseType;
	private static TestDisease testDisease;
	private static TestOperationType testOperationType;
	private static TestOperation testOperation;
	private static TestDischargeType testDischargeType;
	private static TestPregnantTreatmentType testPregnantTreatmentType;
	private static TestDeliveryType testDeliveryType;
	private static TestDeliveryResultType testDeliveryResultType;

	@Autowired
	AdmissionIoOperations admissionIoOperation;
	@Autowired
	AdmissionIoOperationRepository admissionIoOperationRepository;
	@Autowired
	AdmissionBrowserManager admissionBrowserManager;
	@Autowired
	WardIoOperationRepository wardIoOperationRepository;
	@Autowired
	PatientIoOperationRepository patientIoOperationRepository;
	@Autowired
	AdmissionTypeIoOperationRepository admissionTypeIoOperationRepository;
	@Autowired
	DiseaseTypeIoOperationRepository diseaseTypeIoOperationRepository;
	@Autowired
	DiseaseIoOperationRepository diseaseIoOperationRepository;
	@Autowired
	OperationTypeIoOperationRepository operationTypeIoOperationRepository;
	@Autowired
	OperationIoOperationRepository operationIoOperationRepository;
	@Autowired
	DischargeTypeIoOperationRepository dischargeTypeIoOperationRepository;
	@Autowired
	PregnantTreatmentTypeIoOperationRepository pregnantTreatmentTypeIoOperationRepository;
	@Autowired
	DeliveryTypeIoOperationRepository deliveryTypeIoOperationRepository;
	@Autowired
	DeliveryResultIoOperationRepository deliveryResultIoOperationRepository;

	public Tests(boolean maternityRestartInJune) {
		GeneralData.MATERNITYRESTARTINJUNE = maternityRestartInJune;
	}

	@BeforeClass
	public static void setUpClass() {
		testAdmission = new TestAdmission();
		testWard = new TestWard();
		testPatient = new TestPatient();
		testAdmissionType = new TestAdmissionType();
		testDiseaseType = new TestDiseaseType();
		testDisease = new TestDisease();
		testOperationType = new TestOperationType();
		testOperation = new TestOperation();
		testDischargeType = new TestDischargeType();
		testPregnantTreatmentType = new TestPregnantTreatmentType();
		testDeliveryType = new TestDeliveryType();
		testDeliveryResultType = new TestDeliveryResultType();
	}

	@Before
	public void setUp() {
		cleanH2InMemoryDb();
	}

	@Parameterized.Parameters(name = "Test with MATERNITYRESTARTINJUNE={0}")
	public static Collection<Object[]> maternityRestartInJune() {
		return Arrays.asList(new Object[][] {
				{ false },
				{ true }
		});
	}

	@Test
	public void testAdmissionGets() throws Exception {
		int id = setupTestAdmission(false);
		checkAdmissionIntoDb(id);
	}

	@Test
	public void testAdmissionSets() throws Exception {
		int id = setupTestAdmission(true);
		checkAdmissionIntoDb(id);
	}

	@Test
	public void testSimpleGetAdmittedPatients() throws Exception {
		int id = setupTestAdmission(false);
		Admission foundAdmission = admissionIoOperation.getAdmission(id);
		List<AdmittedPatient> patients = admissionIoOperation.getAdmittedPatients();
		List<AdmittedPatient> searchResult = admissionIoOperation.getAdmittedPatients(null);
		assertThat(searchResult).hasSameSizeAs(patients);
		assertThat(patients.get(0).getAdmission().getId()).isEqualTo(foundAdmission.getId());
	}

	@Test
	public void testGetAdmittedPatientWithDateRanges() throws Exception {
		int id = setupTestAdmission(false);
		Admission foundAdmission = admissionIoOperation.getAdmission(id);
		List<AdmittedPatient> patients = admissionIoOperation.getAdmittedPatients();
		final LocalDateTime admissionDate = foundAdmission.getAdmDate();
		final LocalDateTime dischargeDate = foundAdmission.getDisDate();
		{
			List<AdmittedPatient> searchResult = admissionIoOperation.getAdmittedPatients(null, null, null);
			assertThat(searchResult).hasSameSizeAs(patients);
			assertThat(patients.get(0).getAdmission().getId()).isEqualTo(foundAdmission.getId());
		}
		final LocalDateTime beforeAdmissionDate = admissionDate.minusDays(1);

		final LocalDateTime oneDayAfterAdmissionDate = admissionDate.plusDays(1);

		final LocalDateTime twoDaysAfterAdmissionDate = admissionDate.plusDays(2);

		final LocalDateTime beforeDischargeDate = dischargeDate.minusDays(1);

		final LocalDateTime oneDayAfterDischargeDate = dischargeDate.plusDays(1);

		final LocalDateTime twoDaysAfterDischargeDate = dischargeDate.plusDays(2);

		// search by admission date
		List<AdmittedPatient> searchOneresult = admissionIoOperation.getAdmittedPatients(null,
				new LocalDateTime[] { beforeAdmissionDate, oneDayAfterAdmissionDate },
				null);
		assertThat(searchOneresult).hasSameSizeAs(patients);
		assertThat(patients.get(0).getAdmission().getId()).isEqualTo(foundAdmission.getId());

		List<AdmittedPatient> searchTwoResult = admissionIoOperation.getAdmittedPatients(null,
				new LocalDateTime[] { oneDayAfterAdmissionDate, twoDaysAfterAdmissionDate },
				null);
		assertThat(searchTwoResult).isEmpty();

		// search by discharge date
		searchOneresult = admissionIoOperation.getAdmittedPatients(null, null,
				new LocalDateTime[] { beforeDischargeDate, oneDayAfterDischargeDate });
		assertThat(searchOneresult).hasSameSizeAs(patients);
		assertThat(patients.get(0).getAdmission().getId()).isEqualTo(foundAdmission.getId());

		searchTwoResult = admissionIoOperation.getAdmittedPatients(null, null,
				new LocalDateTime[] { oneDayAfterDischargeDate, twoDaysAfterDischargeDate });
		assertThat(searchTwoResult).isEmpty();

		// complex search by both admission and discharge date
		searchOneresult = admissionIoOperation.getAdmittedPatients(null,
				new LocalDateTime[] { beforeAdmissionDate, oneDayAfterAdmissionDate },
				new LocalDateTime[] { beforeDischargeDate, oneDayAfterDischargeDate });
		assertThat(searchOneresult).hasSameSizeAs(patients);
		assertThat(patients.get(0).getAdmission().getId()).isEqualTo(foundAdmission.getId());
	}

	@Test
	public void testIoGetAdmittedPatients() throws Exception {
		int id = setupTestAdmission(false);
		Admission foundAdmission = admissionIoOperation.getAdmission(id);
		List<AdmittedPatient> patients = admissionIoOperation.getAdmittedPatients();
		List<AdmittedPatient> patientsNull = admissionIoOperation.getAdmittedPatients(null);
		assertThat(patientsNull).hasSameSizeAs(patients);
		assertThat(patients.get(0).getAdmission().getId()).isEqualTo(foundAdmission.getId());
	}

	@Test
	public void testIoGetAdmittedPatientsShouldFindByOneOfFieldsLikeFirstName() throws Exception {
		// given:
		int id = setupTestAdmission(false);
		Admission foundAdmission = admissionIoOperation.getAdmission(id);
		Patient foundPatient = foundAdmission.getPatient();

		// when:
		List<AdmittedPatient> patients = admissionIoOperation.getAdmittedPatients(foundPatient.getFirstName());

		// then:
		assertThat(patients.get(0).getAdmission().getId()).isEqualTo(foundAdmission.getId());
	}

	@Test
	public void testIoGetAdmittedPatientsShouldFindByOneOfFieldsLikeLastName() throws Exception {
		// given:
		int id = setupTestAdmission(false);
		Admission foundAdmission = admissionIoOperation.getAdmission(id);
		Patient foundPatient = foundAdmission.getPatient();

		// when:
		List<AdmittedPatient> patients = admissionIoOperation.getAdmittedPatients(foundPatient.getName());

		// then:
		assertThat(patients.get(0).getAdmission().getId()).isEqualTo(foundAdmission.getId());
	}

	@Test
	public void testIoGetAdmittedPatientsShouldFindByOneOfFieldsLikeNote() throws Exception {
		// given:
		int id = setupTestAdmission(false);
		Admission foundAdmission = admissionIoOperation.getAdmission(id);
		Patient foundPatient = foundAdmission.getPatient();

		// when:
		List<AdmittedPatient> patients = admissionIoOperation.getAdmittedPatients(foundPatient.getNote());

		// then:
		assertThat(patients.get(0).getAdmission().getId()).isEqualTo(foundAdmission.getId());
	}

	@Test
	public void testIoGetAdmittedPatientsShouldFindByOneOfFieldsLikeTaxCode() throws Exception {
		// given:
		int id = setupTestAdmission(false);
		Admission foundAdmission = admissionIoOperation.getAdmission(id);
		Patient foundPatient = foundAdmission.getPatient();

		// when:
		List<AdmittedPatient> patients = admissionIoOperation.getAdmittedPatients(foundPatient.getTaxCode());

		// then:
		assertThat(patients.get(0).getAdmission().getId()).isEqualTo(foundAdmission.getId());
	}

	@Test
	public void testIoGetAdmittedPatientsShouldFindByOneOfFieldsLikeId() throws Exception {
		// given:
		int id = setupTestAdmission(false);
		Admission foundAdmission = admissionIoOperation.getAdmission(id);
		Patient foundPatient = foundAdmission.getPatient();

		// when:
		List<AdmittedPatient> patients = admissionIoOperation.getAdmittedPatients(foundPatient.getCode().toString());

		// then:
		assertThat(patients.get(0).getAdmission().getId()).isEqualTo(foundAdmission.getId());
	}

	@Test
	public void testIoGetAdmittedPatientsShouldNotFindAnythingWhenNotExistingWordProvided() throws Exception {
		// given:
		int id = setupTestAdmission(false);
		Admission foundAdmission = admissionIoOperation.getAdmission(id);

		// when:
		List<AdmittedPatient> patients = admissionIoOperation.getAdmittedPatients("dupsko");

		// then:
		assertThat(patients).isEmpty();
	}

	@Test
	public void testIoGetAdmittedPatientsShouldNotFindWhenAdmissionOutsideOfDateRange() throws Exception {
		// given:
		int id = setupTestAdmission(false);
		Admission foundAdmission = admissionIoOperation.getAdmission(id);
		Patient foundPatient = foundAdmission.getPatient();
		LocalDateTime[] admissionRange = {
				foundAdmission.getAdmDate().minusDays(2),
				foundAdmission.getAdmDate().minusDays(1)
		};
		LocalDateTime[] dischargeRange = {
				foundAdmission.getDisDate().minusDays(1),
				foundAdmission.getDisDate().plusDays(1)
		};

		// when:
		List<AdmittedPatient> patients = admissionIoOperation.getAdmittedPatients(null, admissionRange, dischargeRange);

		// then:
		assertThat(patients).isEmpty();
	}

	@Test
	public void testIoGetAdmittedPatientsShouldNotFindWhenDischargeOutsideOfDateRange() throws Exception {
		// given:
		int id = setupTestAdmission(false);
		Admission foundAdmission = admissionIoOperation.getAdmission(id);
		Patient foundPatient = foundAdmission.getPatient();
		LocalDateTime[] admissionRange = {
				foundAdmission.getAdmDate().minusDays(1),
				foundAdmission.getAdmDate().plusDays(1)
		};
		LocalDateTime[] dischargeRange = {
				foundAdmission.getDisDate().minusDays(2),
				foundAdmission.getDisDate().minusDays(1)
		};

		// when:
<<<<<<< HEAD
		List<AdmittedPatient> patients = admissionIoOperation.getAdmittedPatients(foundPatient.getName(), admissionRange, dischargeRange);
=======
		List<AdmittedPatient> patients = admissionIoOperation.getAdmittedPatients(null, admissionRange, dischargeRange);
>>>>>>> f02c186a

		// then:
		assertThat(patients).isEmpty();
	}

	@Test
	public void testIoGetCurrentAdmission() throws Exception {
		int id = setupTestAdmission(false);
		Admission foundAdmission = admissionIoOperation.getAdmission(id);
		foundAdmission.setDisDate(null);
		Admission ioAdmission = admissionIoOperation.getCurrentAdmission(foundAdmission.getPatient());
		assertThat(ioAdmission.getNote()).isEqualTo(foundAdmission.getNote());
	}

	@Test
	public void testIoGetAdmission() throws Exception {
		int id = setupTestAdmission(false);
		Admission foundAdmission = admissionIoOperation.getAdmission(id);

		testAdmission.check(foundAdmission);
	}

	@Test
	public void testIoGetAdmissions() throws Exception {
		int id = setupTestAdmission(false);
		Admission foundAdmission = admissionIoOperation.getAdmission(id);
		List<Admission> admissions = admissionIoOperation.getAdmissions(foundAdmission.getPatient());
		assertThat(admissions.get(admissions.size() - 1).getId()).isEqualTo(foundAdmission.getId());
	}

	@Test
	public void testIoNewAdmission() throws Exception {
		Admission admission = buildNewAdmission();
		boolean result = admissionIoOperation.newAdmission(admission);
		assertThat(result).isTrue();
		admission = admissionBrowserManager.getAdmission(admission.getId());
		testAdmission.check(admission);
	}

	@Test
	public void testIoNewAdmissionReturnKey() throws Exception {
		int id = admissionIoOperation.newAdmissionReturnKey(buildNewAdmission());
		Admission admission = admissionBrowserManager.getAdmission(id);
		testAdmission.check(admission);
	}

	@Test
	public void testIoUpdateAdmission() throws Exception {
		int id = setupTestAdmission(false);
		Admission foundAdmission = admissionIoOperation.getAdmission(id);
		foundAdmission.setNote("Update");
		boolean result = admissionIoOperation.updateAdmission(foundAdmission);
		Admission updateAdmission = admissionIoOperation.getAdmission(id);

		assertThat(result).isTrue();
		assertThat(updateAdmission.getNote()).isEqualTo("Update");
	}

	@Test
	public void testIoGetAdmissionType() throws Exception {
		int id = setupTestAdmission(false);
		Admission foundAdmission = admissionIoOperation.getAdmission(id);
		List<AdmissionType> admissionTypes = admissionIoOperation.getAdmissionType();
		assertThat(admissionTypes.get(admissionTypes.size() - 1).getDescription()).isEqualTo(foundAdmission.getAdmType().getDescription());
	}

	@Test
	public void testIoGetDischargeType() throws Exception {
		int id = setupTestAdmission(false);
		Admission foundAdmission = admissionIoOperation.getAdmission(id);
		List<DischargeType> dischargeTypes = admissionIoOperation.getDischargeType();
		assertThat(dischargeTypes.get(dischargeTypes.size() - 1).getDescription()).isEqualTo(foundAdmission.getDisType().getDescription());
	}

	@Test
	public void testIoGetNextYProg() throws Exception {
		int id = setupTestAdmission(false);
		Admission foundAdmission = admissionIoOperation.getAdmission(id);
		foundAdmission.setYProg(99);
		foundAdmission.setAdmDate(LocalDateTime.now());
		admissionIoOperation.updateAdmission(foundAdmission);
		foundAdmission = admissionIoOperation.getAdmission(id);
		int next = admissionIoOperation.getNextYProg(foundAdmission.getWard().getCode());

		assertThat(next).isEqualTo(foundAdmission.getYProg() + 1);
	}

	@Test
	public void testIoSetDeleted() throws Exception {
		int id = setupTestAdmission(false);
		Admission foundAdmission = admissionIoOperation.getAdmission(id);
		boolean result = admissionIoOperation.setDeleted(foundAdmission.getId());
		assertThat(result).isTrue();
	}

	@Test
	public void testIoGetUsedWardBed() throws Exception {
		int id = setupTestAdmission(false);
		Admission foundAdmission = admissionIoOperation.getAdmission(id);
		int result = admissionIoOperation.getUsedWardBed(foundAdmission.getWard().getCode());
		assertThat(result).isEqualTo(1);
	}

	@Test
	@Transactional // requires active session because of lazy loading of patient photo
	public void testIoDeletePatientPhoto() throws Exception {
		int id = setupTestAdmission(false);
		Admission foundAdmission = admissionIoOperation.getAdmission(id);
		boolean result = admissionIoOperation.deletePatientPhoto(foundAdmission.getPatient().getCode());
		assertThat(result).isTrue();
		assertThat(foundAdmission.getPatient().getPatientProfilePhoto().getPhoto()).isNull();
	}

	@Test
	public void testIoLoadAdmittedPatientNotThere() throws Exception {
		assertThat(admissionIoOperation.loadAdmittedPatient(-1)).isNull();
	}

	@Ignore
	@Test
	@Transactional
	public void testIoLoadAdmittedPatient() throws Exception {
		int id = setupTestAdmission(false);
		Admission admission = admissionIoOperation.getAdmission(id);
		assertThat(admission).isNotNull();
		assertThat(admissionIoOperation.loadAdmittedPatient(id)).isNotNull();
	}

	@Test
	public void testIoGetNextYProgMaternityWardBeforeJune() throws Exception {
		// set date before June
		AdmissionIoOperations.testing = true;
		AdmissionIoOperations.afterJune = false;

		int id = setupTestAdmission(false, true);
		Admission foundAdmission = admissionIoOperation.getAdmission(id);
		foundAdmission.setYProg(99);
		foundAdmission.setAdmDate(AdmissionIoOperations.getNow());
		admissionIoOperation.updateAdmission(foundAdmission);
		foundAdmission = admissionIoOperation.getAdmission(id);

		int next = admissionIoOperation.getNextYProg(foundAdmission.getWard().getCode());

		assertThat(next).isEqualTo(foundAdmission.getYProg() + 1);
		// reset
		AdmissionIoOperations.testing = false;
		AdmissionIoOperations.afterJune = false;
	}

	@Test
	public void testIoGetNextYProgMaternityWardAfterJune() throws Exception {
		// set date after June
		AdmissionIoOperations.testing = true;
		AdmissionIoOperations.afterJune = true;

		int id = setupTestAdmission(false, true);
		Admission foundAdmission = admissionIoOperation.getAdmission(id);
		foundAdmission.setYProg(99);
		foundAdmission.setAdmDate(AdmissionIoOperations.getNow());
		admissionIoOperation.updateAdmission(foundAdmission);
		foundAdmission = admissionIoOperation.getAdmission(id);

		int next = admissionIoOperation.getNextYProg(foundAdmission.getWard().getCode());
		assertThat(next).isEqualTo(foundAdmission.getYProg() + 1);
		// reset
		AdmissionIoOperations.testing = false;
		AdmissionIoOperations.afterJune = false;
	}

	@Test
	public void testAdmissionGettersSetters() throws Exception {
		int id = setupTestAdmission(false);
		Admission foundAdmission = admissionIoOperation.getAdmission(id);
		Patient foundPatient = foundAdmission.getPatient();
		foundAdmission.setPatient(null);
		assertThat(foundAdmission.getPatient()).isNull();
		foundAdmission.setPatient(foundPatient);
		assertThat(foundAdmission.getPatient()).isEqualToComparingFieldByField(foundPatient);
		int lock = foundAdmission.getLock();
		foundAdmission.setLock(-1);
		assertThat(foundAdmission.getLock()).isEqualTo(-1);
		foundAdmission.setLock(lock);
		assertThat(foundAdmission.getLock()).isEqualTo(lock);

		Admission admission = buildNewAdmission();
		int admissionId = admission.getId();
		admission.setId(-1);
		assertThat(admission.getId()).isEqualTo(-1);
		admission.setId(admissionId);
		assertThat(admission.getId()).isEqualTo(admissionId);
	}

	@Test
	public void testAdmittedPatientGettersSetters() throws Exception {
		int id = setupTestAdmission(false);
		List<AdmittedPatient> patients = admissionIoOperation.getAdmittedPatients();
		assertThat(patients).hasSize(1);
		AdmittedPatient admittedPatient = patients.get(0);
		Patient patient = admittedPatient.getPatient();
		admittedPatient.setPatient(null);
		assertThat(admittedPatient.getPatient()).isNull();
		admittedPatient.setPatient(patient);
		assertThat(admittedPatient.getPatient()).isEqualToComparingFieldByField(patient);
		Admission admission = admittedPatient.getAdmission();
		admittedPatient.setAdmission(null);
		assertThat(admittedPatient.getAdmission()).isNull();
		admittedPatient.setAdmission(admission);
		assertThat(admittedPatient.getAdmission()).isEqualToComparingFieldByField(admission);
	}

	@Test
	public void testMgrSimpleGetAdmittedPatients() throws Exception {
		int id = setupTestAdmission(false);
		Admission foundAdmission = admissionIoOperation.getAdmission(id);
		List<AdmittedPatient> patients = admissionIoOperation.getAdmittedPatients();
		List<AdmittedPatient> searchResult = admissionBrowserManager.getAdmittedPatients(null);
		assertThat(searchResult).hasSameSizeAs(patients);
		assertThat(patients.get(0).getAdmission().getId()).isEqualTo(foundAdmission.getId());
	}

	@Test
	public void testMgrGetAdmittedPatientWithDateRanges() throws Exception {
		int id = setupTestAdmission(false);
		Admission foundAdmission = admissionBrowserManager.getAdmission(id);
		List<AdmittedPatient> patients = admissionBrowserManager.getAdmittedPatients();
		LocalDateTime admissionDate = foundAdmission.getAdmDate();
		LocalDateTime dischargeDate = foundAdmission.getDisDate();
		List<AdmittedPatient> searchResult = admissionBrowserManager.getAdmittedPatients(null, null, null);
		assertThat(searchResult).hasSameSizeAs(patients);
		assertThat(patients.get(0).getAdmission().getId()).isEqualTo(foundAdmission.getId());
		LocalDateTime beforeAdmissionDate = admissionDate.minusDays(1);

		LocalDateTime oneDayAfterAdmissionDate = admissionDate.plusDays(1);

		LocalDateTime twoDaysAfterAdmissionDate = admissionDate.plusDays(2);

		LocalDateTime beforeDischargeDate = dischargeDate.minusDays(1);

		LocalDateTime oneDayAfterDischargeDate = dischargeDate.plusDays(1);

		LocalDateTime twoDaysAfterDischargeDate = dischargeDate.plusDays(2);

		// search by admission date
		List<AdmittedPatient> searchOneresult = admissionBrowserManager.getAdmittedPatients(
				new LocalDateTime[] { beforeAdmissionDate, oneDayAfterAdmissionDate }, null, null);
		assertThat(searchOneresult).hasSameSizeAs(patients);
		assertThat(patients.get(0).getAdmission().getId()).isEqualTo(foundAdmission.getId());

		List<AdmittedPatient> searchTwoResult = admissionBrowserManager.getAdmittedPatients(null,
				new LocalDateTime[] { oneDayAfterAdmissionDate, twoDaysAfterAdmissionDate }, null);
		assertThat(searchTwoResult).isEmpty();

		// search by discharge date
		searchOneresult = admissionBrowserManager.getAdmittedPatients(null,
				new LocalDateTime[] { beforeDischargeDate, oneDayAfterDischargeDate }, null);
		assertThat(searchOneresult).hasSameSizeAs(patients);
		assertThat(patients.get(0).getAdmission().getId()).isEqualTo(foundAdmission.getId());

		searchTwoResult = admissionBrowserManager.getAdmittedPatients(
				new LocalDateTime[] { oneDayAfterDischargeDate, twoDaysAfterDischargeDate }, null, null);
		assertThat(searchTwoResult).isEmpty();

		// complex search by both admission and discharge date
		searchOneresult = admissionBrowserManager.getAdmittedPatients(
				new LocalDateTime[] { beforeAdmissionDate, oneDayAfterAdmissionDate },
				new LocalDateTime[] { beforeDischargeDate, oneDayAfterDischargeDate }, null);
		assertThat(searchOneresult).hasSameSizeAs(patients);
		assertThat(patients.get(0).getAdmission().getId()).isEqualTo(foundAdmission.getId());
	}

	@Test
	public void testMgrGetAdmittedPatients() throws Exception {
		int id = setupTestAdmission(false);
		Admission foundAdmission = admissionBrowserManager.getAdmission(id);
		List<AdmittedPatient> patients = admissionBrowserManager.getAdmittedPatients();
		List<AdmittedPatient> patientsNull = admissionBrowserManager.getAdmittedPatients(null);
		assertThat(patientsNull).hasSameSizeAs(patients);
		assertThat(patients.get(0).getAdmission().getId()).isEqualTo(foundAdmission.getId());
	}

	@Test
	public void testMgrGetAdmittedPatientsShouldFindByOneOfFieldsLikeFirstName() throws Exception {
		// given:
		int id = setupTestAdmission(false);
		Admission foundAdmission = admissionBrowserManager.getAdmission(id);
		Patient foundPatient = foundAdmission.getPatient();

		// when:
		List<AdmittedPatient> patients = admissionBrowserManager.getAdmittedPatients(foundPatient.getFirstName());

		// then:
		assertThat(patients.get(0).getAdmission().getId()).isEqualTo(foundAdmission.getId());
	}

	@Test
	public void testMgrGetAdmittedPatientsShouldFindByOneOfFieldsLikeLastName() throws Exception {
		// given:
		int id = setupTestAdmission(false);
		Admission foundAdmission = admissionBrowserManager.getAdmission(id);
		Patient foundPatient = foundAdmission.getPatient();

		// when:
		List<AdmittedPatient> patients = admissionBrowserManager.getAdmittedPatients(foundPatient.getName());

		// then:
		assertThat(patients.get(0).getAdmission().getId()).isEqualTo(foundAdmission.getId());
	}

	@Test
	public void testMgrGetAdmittedPatientsShouldFindByOneOfFieldsLikeNote() throws Exception {
		// given:
		int id = setupTestAdmission(false);
		Admission foundAdmission = admissionBrowserManager.getAdmission(id);
		Patient foundPatient = foundAdmission.getPatient();

		// when:
		List<AdmittedPatient> patients = admissionBrowserManager.getAdmittedPatients(foundPatient.getNote());

		// then:
		assertThat(patients.get(0).getAdmission().getId()).isEqualTo(foundAdmission.getId());
	}

	@Test
	public void testMgrGetAdmittedPatientsShouldFindByOneOfFieldsLikeTaxCode() throws Exception {
		// given:
		int id = setupTestAdmission(false);
		Admission foundAdmission = admissionBrowserManager.getAdmission(id);
		Patient foundPatient = foundAdmission.getPatient();

		// when:
		List<AdmittedPatient> patients = admissionBrowserManager.getAdmittedPatients(foundPatient.getTaxCode());

		// then:
		assertThat(patients.get(0).getAdmission().getId()).isEqualTo(foundAdmission.getId());
	}

	@Test
	public void testMgrGetAdmittedPatientsShouldFindByOneOfFieldsLikeId() throws Exception {
		// given:
		int id = setupTestAdmission(false);
		Admission foundAdmission = admissionBrowserManager.getAdmission(id);
		Patient foundPatient = foundAdmission.getPatient();

		// when:
		List<AdmittedPatient> patients = admissionBrowserManager.getAdmittedPatients(foundPatient.getCode().toString());

		// then:
		assertThat(patients.get(0).getAdmission().getId()).isEqualTo(foundAdmission.getId());
	}

	@Test
	public void testMgrGetAdmittedPatientsShouldNotFindAnythingWhenNotExistingWordProvided() throws Exception {
		// given:
		int id = setupTestAdmission(false);
		Admission foundAdmission = admissionBrowserManager.getAdmission(id);

		// when:
		List<AdmittedPatient> patients = admissionBrowserManager.getAdmittedPatients("dupsko");

		// then:
		assertThat(patients).isEmpty();
	}

	@Test
	public void testMgrGetAdmittedPatientsShouldNotFindWhenAdmissionOutsideOfDateRange() throws Exception {
		// given:
		int id = setupTestAdmission(false);
		Admission foundAdmission = admissionBrowserManager.getAdmission(id);
		Patient foundPatient = foundAdmission.getPatient();
		LocalDateTime[] admissionRange = {
				foundAdmission.getAdmDate().minusDays(2),
				foundAdmission.getAdmDate().minusDays(1)
		};
		LocalDateTime[] dischargeRange = {
				foundAdmission.getDisDate().minusDays(1),
				foundAdmission.getDisDate().plusDays(1)
		};

		// when:
		List<AdmittedPatient> patients = admissionBrowserManager.getAdmittedPatients(admissionRange, dischargeRange, null);

		// then:
		assertThat(patients).isEmpty();
	}

	@Test
	public void testMgrGetAdmittedPatientsShouldNotFindWhenDischargeOutsideOfDateRange() throws Exception {
		// given:
		int id = setupTestAdmission(false);
		Admission foundAdmission = admissionBrowserManager.getAdmission(id);
		Patient foundPatient = foundAdmission.getPatient();
		LocalDateTime[] admissionRange = {
				foundAdmission.getAdmDate().minusDays(1),
				foundAdmission.getAdmDate().plusDays(1)
		};
		LocalDateTime[] dischargeRange = {
				foundAdmission.getDisDate().minusDays(2),
				foundAdmission.getDisDate().minusDays(1)
		};

		// when:
		List<AdmittedPatient> patients = admissionBrowserManager.getAdmittedPatients(admissionRange, dischargeRange, null);

		// then:
		assertThat(patients).isEmpty();
	}

	@Test
	public void testMgrLoadAdmittedPatientsNotThere() throws Exception {
		assertThat(admissionBrowserManager.loadAdmittedPatients(-1)).isNull();
	}

	@Test
	public void testMgrGetCurrentAdmission() throws Exception {
		int id = setupTestAdmission(false);
		Admission foundAdmission = admissionBrowserManager.getAdmission(id);
		foundAdmission.setDisDate(null);
		Admission ioAdmission = admissionBrowserManager.getCurrentAdmission(foundAdmission.getPatient());
		assertThat(ioAdmission.getNote()).isEqualTo(foundAdmission.getNote());
	}

	@Test
	public void testMgrGetAdmissions() throws Exception {
		int id = setupTestAdmission(false);
		Admission foundAdmission = admissionBrowserManager.getAdmission(id);
		List<Admission> admissions = admissionBrowserManager.getAdmissions(foundAdmission.getPatient());
		assertThat(admissions.get(admissions.size() - 1).getId()).isEqualTo(foundAdmission.getId());
	}

	@Test
	public void testMgrGetNextYProg() throws Exception {
		int id = setupTestAdmission(false);
		Admission foundAdmission = admissionBrowserManager.getAdmission(id);
		foundAdmission.setYProg(99);
		foundAdmission.setAdmDate(LocalDateTime.now());
		admissionIoOperation.updateAdmission(foundAdmission);
		foundAdmission = admissionIoOperation.getAdmission(id);
		int next = admissionBrowserManager.getNextYProg(foundAdmission.getWard().getCode());

		assertThat(next).isEqualTo(foundAdmission.getYProg() + 1);
	}

	@Test
	public void testMgrGetNextYProgMaternityWardBeforeJune() throws Exception {
		// set date before June
		AdmissionIoOperations.testing = true;
		AdmissionIoOperations.afterJune = false;

		int id = setupTestAdmission(false, true);
		Admission foundAdmission = admissionBrowserManager.getAdmission(id);
		foundAdmission.setYProg(99);
		foundAdmission.setAdmDate(AdmissionIoOperations.getNow());
		admissionIoOperation.updateAdmission(foundAdmission);
		foundAdmission = admissionIoOperation.getAdmission(id);
		int next = admissionBrowserManager.getNextYProg(foundAdmission.getWard().getCode());

		assertThat(next).isEqualTo(foundAdmission.getYProg() + 1);
		// reset
		AdmissionIoOperations.testing = false;
		AdmissionIoOperations.afterJune = false;
	}

	@Test
	public void testMgrGetNextYProgMaternityWardAfterJune() throws Exception {
		// set date after June
		AdmissionIoOperations.testing = true;
		AdmissionIoOperations.afterJune = true;

		int id = setupTestAdmission(false, true);
		Admission foundAdmission = admissionBrowserManager.getAdmission(id);
		foundAdmission.setYProg(99);
		foundAdmission.setAdmDate(AdmissionIoOperations.getNow());
		admissionIoOperation.updateAdmission(foundAdmission);
		foundAdmission = admissionIoOperation.getAdmission(id);
		int next = admissionBrowserManager.getNextYProg(foundAdmission.getWard().getCode());
		assertThat(next).isEqualTo(foundAdmission.getYProg() + 1);
		// reset
		AdmissionIoOperations.testing = false;
		AdmissionIoOperations.afterJune = false;
	}

	@Test
	public void testMgrGetAdmissionType() throws Exception {
		int id = setupTestAdmission(false);
		Admission foundAdmission = admissionBrowserManager.getAdmission(id);
		List<AdmissionType> admissionTypes = admissionBrowserManager.getAdmissionType();
		assertThat(admissionTypes.get(admissionTypes.size() - 1).getDescription()).isEqualTo(foundAdmission.getAdmType().getDescription());
	}

	@Test
	public void testMgrGetDischargeType() throws Exception {
		int id = setupTestAdmission(false);
		Admission foundAdmission = admissionBrowserManager.getAdmission(id);
		List<DischargeType> dischargeTypes = admissionBrowserManager.getDischargeType();
		assertThat(dischargeTypes.get(dischargeTypes.size() - 1).getDescription()).isEqualTo(foundAdmission.getDisType().getDescription());
	}

	@Test
	public void testMgrNewAdmission() throws Exception {
		Admission admission = buildNewAdmission();
		boolean result = admissionBrowserManager.newAdmission(admission);
		assertThat(result).isTrue();
		admission = admissionBrowserManager.getAdmission(admission.getId());
		testAdmission.check(admission);
	}

	@Test
	public void testMgrNewAdmissionReturnKey() throws Exception {
		GeneralData.LANGUAGE = "en";
		int id = admissionBrowserManager.newAdmissionReturnKey(buildNewAdmission());
		Admission admission = admissionBrowserManager.getAdmission(id);
		testAdmission.check(admission);
	}

	@Test
	public void testMgrUpdateAdmission() throws Exception {
		GeneralData.LANGUAGE = "en";
		Admission admission = buildNewAdmission();
		admissionBrowserManager.newAdmission(admission);
		int id = admission.getId();
		admission.setNote("Update");
		boolean result = admissionBrowserManager.updateAdmission(admission);
		assertThat(result).isTrue();
		Admission updateAdmission = admissionBrowserManager.getAdmission(id);
		assertThat(updateAdmission.getNote()).isEqualTo("Update");
	}

	@Test
	public void testMgrSetDeleted() throws Exception {
		int id = setupTestAdmission(false);
		Admission foundAdmission = admissionBrowserManager.getAdmission(id);
		boolean result = admissionBrowserManager.setDeleted(foundAdmission.getId());
		assertThat(result).isTrue();
	}

	@Test
	public void testMgrGetUsedWardBed() throws Exception {
		int id = setupTestAdmission(false);
		Admission foundAdmission = admissionBrowserManager.getAdmission(id);
		int result = admissionBrowserManager.getUsedWardBed(foundAdmission.getWard().getCode());
		assertThat(result).isEqualTo(1);
	}

	@Test
	@Transactional // requires active session because of lazy loading of patient photo
	public void testMgrDeletePatientPhoto() throws Exception {
		int id = setupTestAdmission(false);
		Admission foundAdmission = admissionBrowserManager.getAdmission(id);
		boolean result = admissionBrowserManager.deletePatientPhoto(foundAdmission.getPatient().getCode());
		assertThat(result).isTrue();
		assertThat(foundAdmission.getPatient().getPatientProfilePhoto().getPhoto()).isNull();
	}

	@Test
	public void testMgrValidate() throws Exception {
		int id = setupTestAdmission(false);
		Admission admission = admissionBrowserManager.getAdmission(id);
		GeneralData.LANGUAGE = "en";

		// Bad progressive id
		admission.setYProg(-1);
		LocalDateTime disDate = admission.getDisDate();
		admission.setDisDate(null);
		assertThatThrownBy(() -> admissionBrowserManager.updateAdmission(admission))
				.isInstanceOf(OHDataValidationException.class)
				.has(
						new Condition<Throwable>(
								(e -> ((OHServiceException) e).getMessages().size() == 1), "Expecting single validation error")
				);
		admission.setYProg(0);
		admission.setDisDate(disDate);

		// Admin date future date
		LocalDateTime admDate = admission.getAdmDate();
		disDate = admission.getDisDate();
		admission.setAdmDate(LocalDateTime.of(9999, 1, 1, 0, 0, 0));
		admission.setDisDate(null);
		assertThatThrownBy(() -> admissionBrowserManager.newAdmission(admission))
				.isInstanceOf(OHDataValidationException.class)
				.has(
						new Condition<Throwable>(
								(e -> ((OHServiceException) e).getMessages().size() == 1), "Expecting single validation error")
				);

		admission.setAdmDate(admDate);
		admission.setDisDate(disDate);

		// Discharge date is after today
		disDate = admission.getDisDate();
		admission.setDisDate(LocalDateTime.of(9999, 1, 1, 0, 0, 0));
		assertThatThrownBy(() -> admissionBrowserManager.updateAdmission(admission))
				.isInstanceOf(OHDataValidationException.class)
				.has(
						new Condition<Throwable>(
								(e -> ((OHServiceException) e).getMessages().size() == 1), "Expecting single validation error")
				);
		// is null
		admission.setDisDate(null);
		assertThatThrownBy(() -> admissionBrowserManager.newAdmission(admission))
				.isInstanceOf(OHDataValidationException.class)
				.has(
						new Condition<Throwable>(
								(e -> ((OHServiceException) e).getMessages().size() == 1), "Expecting single validation error")
				);
		admission.setDisDate(disDate);

		// DiseaseOut1() == null && DisDate() != null
		Disease disease = admission.getDiseaseOut1();
		admission.setDiseaseOut1(null);
		assertThatThrownBy(() -> admissionBrowserManager.updateAdmission(admission))
				.isInstanceOf(OHDataValidationException.class);
		admission.setDiseaseOut1(disease);

		// DiseaseOut1() != null && DisDate() == null
		admDate = admission.getDisDate();
		admission.setDisDate(null);
		assertThatThrownBy(() -> admissionBrowserManager.newAdmission(admission))
				.isInstanceOf(OHDataValidationException.class)
				.has(
						new Condition<Throwable>(
								(e -> ((OHServiceException) e).getMessages().size() == 1), "Expecting single validation error")
				);
		admission.setDisDate(admDate);

		// control dates after discharge dates
		LocalDateTime ctrlDate = admission.getCtrlDate1();
		admission.setCtrlDate1(LocalDateTime.of(9999, 1, 1, 0, 0, 0));
		assertThatThrownBy(() -> admissionBrowserManager.updateAdmission(admission))
				.isInstanceOf(OHDataValidationException.class);
		admission.setCtrlDate1(ctrlDate);
		ctrlDate = admission.getCtrlDate2();
		admission.setCtrlDate2(LocalDateTime.of(9999, 1, 1, 0, 0, 0));
		assertThatThrownBy(() -> admissionBrowserManager.updateAdmission(admission))
				.isInstanceOf(OHDataValidationException.class)
				.has(
						new Condition<Throwable>(
								(e -> ((OHServiceException) e).getMessages().size() == 1), "Expecting single validation error")
				);
		admission.setCtrlDate2(ctrlDate);

		// controlDate2 != null && controlDate1 == null
		admDate = admission.getCtrlDate1();
		admission.setCtrlDate1(null);
		assertThatThrownBy(() -> admissionBrowserManager.updateAdmission(admission))
				.isInstanceOf(OHDataValidationException.class)
				.has(
						new Condition<Throwable>(
								(e -> ((OHServiceException) e).getMessages().size() == 1), "Expecting single validation error")
				);
		admission.setCtrlDate1(admDate);

		// abort date before visit date
		LocalDateTime abortDate = admission.getAbortDate();
		LocalDateTime changeDate = admission.getVisitDate().minusMonths(1);
		admission.setAbortDate(changeDate);
		assertThatThrownBy(() -> admissionBrowserManager.updateAdmission(admission))
				.isInstanceOf(OHDataValidationException.class)
				.has(
						new Condition<Throwable>(
								(e -> ((OHServiceException) e).getMessages().size() == 1), "Expecting single validation error")
				);
		admission.setAbortDate(abortDate);
	}

	@Test
	public void testAdmissionEqualHash() throws Exception {
		int id = setupTestAdmission(false);
		Admission admission = admissionBrowserManager.getAdmission(id);
		Admission admission2 = buildNewAdmission();
		admission2.setId(id);   // no really legal but needed for these tests
		assertThat(admission.equals(admission)).isTrue();
		assertThat(admission)
				.isEqualTo(admission2)
				.isNotEqualTo("xyzzy");

		assertThat(admission.compareTo(admission2)).isZero();
		admission2.setId(9999);
		assertThat(admission.compareTo(admission2)).isEqualTo(admission.getId() - 9999);

		assertThat(admission.hashCode()).isPositive();
	}

	@Test
	public void testIoAdmissionIoOperationRepositoryCustom() throws Exception {
		AdmissionIoOperationRepositoryCustom.PatientAdmission patientAdmission =
				new AdmissionIoOperationRepositoryCustom.PatientAdmission(1, 2);
		assertThat(patientAdmission.getPatientId()).isEqualTo(1);
		assertThat(patientAdmission.getAdmissionId()).isEqualTo(2);
	}

	class MyAdmissionIoOperationRepositoryCustom implements AdmissionIoOperationRepositoryCustom {

		@Override
<<<<<<< HEAD
		public List<AdmittedPatient> findPatientAdmissionsBySearchAndDateRanges(String searchTerms, GregorianCalendar[] admissionRange,
				GregorianCalendar[] dischargeRange) {
=======
		public List<AdmittedPatient> findPatientAdmissionsBySearchAndDateRanges(String searchTerms, LocalDateTime[] admissionRange,
				LocalDateTime[] dischargeRange) throws OHServiceException {
>>>>>>> f02c186a
			return null;
		}
	}

	private int setupTestAdmission(boolean usingSet) throws OHException, InterruptedException {
		return setupTestAdmission(usingSet, false);
	}

	private int setupTestAdmission(boolean usingSet, boolean maternity) throws OHException, InterruptedException {
		Ward ward = testWard.setup(false, maternity);
		Patient patient = testPatient.setup(false);
		AdmissionType admissionType = testAdmissionType.setup(false);
		DiseaseType diseaseType = testDiseaseType.setup(false);
		Disease diseaseIn = testDisease.setup(diseaseType, false);
		Disease diseaseOut1 = testDisease.setup(diseaseType, false);
		diseaseOut1.setCode("888");
		Disease diseaseOut2 = testDisease.setup(diseaseType, false);
		diseaseOut2.setCode("777");
		Disease diseaseOut3 = testDisease.setup(diseaseType, false);
		diseaseOut3.setCode("666");
		OperationType operationType = testOperationType.setup(false);
		Operation operation = testOperation.setup(operationType, false);
		DischargeType dischargeType = testDischargeType.setup(false);
		PregnantTreatmentType pregTreatmentType = testPregnantTreatmentType.setup(false);
		DeliveryType deliveryType = testDeliveryType.setup(false);
		DeliveryResultType deliveryResult = testDeliveryResultType.setup(false);

		Admission admission = testAdmission.setup(ward, patient, admissionType, diseaseIn, diseaseOut1,
				diseaseOut2, diseaseOut3, operation, dischargeType, pregTreatmentType,
				deliveryType, deliveryResult, usingSet);

		wardIoOperationRepository.saveAndFlush(ward);
		patientIoOperationRepository.saveAndFlush(patient);
		admissionTypeIoOperationRepository.saveAndFlush(admissionType);
		diseaseTypeIoOperationRepository.saveAndFlush(diseaseType);
		diseaseIoOperationRepository.saveAndFlush(diseaseIn);
		diseaseIoOperationRepository.saveAndFlush(diseaseOut1);
		diseaseIoOperationRepository.saveAndFlush(diseaseOut2);
		diseaseIoOperationRepository.saveAndFlush(diseaseOut3);
		operationTypeIoOperationRepository.saveAndFlush(operationType);
		operationIoOperationRepository.saveAndFlush(operation);
		dischargeTypeIoOperationRepository.saveAndFlush(dischargeType);
		pregnantTreatmentTypeIoOperationRepository.saveAndFlush(pregTreatmentType);
		deliveryTypeIoOperationRepository.saveAndFlush(deliveryType);
		deliveryResultIoOperationRepository.saveAndFlush(deliveryResult);
		admissionIoOperationRepository.saveAndFlush(admission);
		return admission.getId();
	}

	private void checkAdmissionIntoDb(int id) throws OHServiceException {
		Admission foundAdmission = admissionIoOperation.getAdmission(id);
		testAdmission.check(foundAdmission);
	}

	// Typically used to build a second admission record thus the need to set new codes because of database key values
	private Admission buildNewAdmission() throws Exception {
		Ward ward = testWard.setup(false);
		Patient patient = testPatient.setup(true);
		AdmissionType admissionType = testAdmissionType.setup(false);
		DiseaseType diseaseType = testDiseaseType.setup(false);
		Disease diseaseIn = testDisease.setup(diseaseType, false);
		Disease diseaseOut1 = testDisease.setup(diseaseType, false);
		diseaseOut1.setCode("888");
		Disease diseaseOut2 = testDisease.setup(diseaseType, false);
		diseaseOut2.setCode("777");
		Disease diseaseOut3 = testDisease.setup(diseaseType, false);
		diseaseOut3.setCode("666");
		OperationType operationType = testOperationType.setup(false);
		Operation operation = testOperation.setup(operationType, false);
		DischargeType dischargeType = testDischargeType.setup(false);
		PregnantTreatmentType pregTreatmentType = testPregnantTreatmentType.setup(false);
		DeliveryType deliveryType = testDeliveryType.setup(false);
		DeliveryResultType deliveryResult = testDeliveryResultType.setup(false);

		ward.setCode("A");
		diseaseIn.setCode("555");
		diseaseOut1.setCode("889");
		diseaseOut2.setCode("778");
		diseaseOut3.setCode("667");
		operation.setCode("9999");
		wardIoOperationRepository.saveAndFlush(ward);
		patientIoOperationRepository.saveAndFlush(patient);
		admissionTypeIoOperationRepository.saveAndFlush(admissionType);
		diseaseTypeIoOperationRepository.saveAndFlush(diseaseType);
		diseaseIoOperationRepository.saveAndFlush(diseaseIn);
		diseaseIoOperationRepository.saveAndFlush(diseaseOut1);
		diseaseIoOperationRepository.saveAndFlush(diseaseOut2);
		diseaseIoOperationRepository.saveAndFlush(diseaseOut3);
		operationTypeIoOperationRepository.saveAndFlush(operationType);
		operationIoOperationRepository.saveAndFlush(operation);
		dischargeTypeIoOperationRepository.saveAndFlush(dischargeType);
		pregnantTreatmentTypeIoOperationRepository.saveAndFlush(pregTreatmentType);
		deliveryTypeIoOperationRepository.saveAndFlush(deliveryType);
		deliveryResultIoOperationRepository.saveAndFlush(deliveryResult);

		return testAdmission.setup(ward, patient, admissionType, diseaseIn, diseaseOut1,
				diseaseOut2, diseaseOut3, operation, dischargeType, pregTreatmentType,
				deliveryType, deliveryResult, true);
	}

}
<|MERGE_RESOLUTION|>--- conflicted
+++ resolved
@@ -378,11 +378,7 @@
 		};
 
 		// when:
-<<<<<<< HEAD
-		List<AdmittedPatient> patients = admissionIoOperation.getAdmittedPatients(foundPatient.getName(), admissionRange, dischargeRange);
-=======
 		List<AdmittedPatient> patients = admissionIoOperation.getAdmittedPatients(null, admissionRange, dischargeRange);
->>>>>>> f02c186a
 
 		// then:
 		assertThat(patients).isEmpty();
@@ -1076,13 +1072,8 @@
 	class MyAdmissionIoOperationRepositoryCustom implements AdmissionIoOperationRepositoryCustom {
 
 		@Override
-<<<<<<< HEAD
-		public List<AdmittedPatient> findPatientAdmissionsBySearchAndDateRanges(String searchTerms, GregorianCalendar[] admissionRange,
-				GregorianCalendar[] dischargeRange) {
-=======
 		public List<AdmittedPatient> findPatientAdmissionsBySearchAndDateRanges(String searchTerms, LocalDateTime[] admissionRange,
 				LocalDateTime[] dischargeRange) throws OHServiceException {
->>>>>>> f02c186a
 			return null;
 		}
 	}
