/*
 * Open Hospital (www.open-hospital.org)
 * Copyright © 2006-2021 Informatici Senza Frontiere (info@informaticisenzafrontiere.org)
 *
 * Open Hospital is a free and open source software for healthcare data management.
 *
 * This program is free software: you can redistribute it and/or modify
 * it under the terms of the GNU General Public License as published by
 * the Free Software Foundation, either version 3 of the License, or
 * (at your option) any later version.
 *
 * https://www.gnu.org/licenses/gpl-3.0-standalone.html
 *
 * This program is distributed in the hope that it will be useful,
 * but WITHOUT ANY WARRANTY; without even the implied warranty of
 * MERCHANTABILITY or FITNESS FOR A PARTICULAR PURPOSE.  See the
 * GNU General Public License for more details.
 *
 * You should have received a copy of the GNU General Public License
 * along with this program. If not, see <http://www.gnu.org/licenses/>.
 */
package org.isf.opd.model;

<<<<<<< HEAD
import java.util.GregorianCalendar;

import javax.persistence.AttributeOverride;
import javax.persistence.AttributeOverrides;
=======
import java.time.LocalDate;
import java.time.LocalDateTime;

import javax.persistence.AttributeOverride;
>>>>>>> f02c186a
import javax.persistence.Column;
import javax.persistence.Entity;
import javax.persistence.EntityListeners;
import javax.persistence.GeneratedValue;
import javax.persistence.GenerationType;
import javax.persistence.Id;
import javax.persistence.JoinColumn;
import javax.persistence.ManyToOne;
import javax.persistence.Table;
import javax.persistence.Transient;
import javax.persistence.Version;
import javax.validation.constraints.NotNull;

import org.isf.disease.model.Disease;
import org.isf.patient.model.Patient;
import org.isf.utils.db.Auditable;
import org.springframework.data.jpa.domain.support.AuditingEntityListener;

/**
 * ------------------------------------------
 * Opd - model for OPD
 * -----------------------------------------
 * modification history
 * 11/12/2005 - Vero, Rick  pupo
 * 21/11/2006 - ross - renamed from Surgery 
 *                   - added visit date, disease 2, diseas3
 *                   - disease is not mandatory if re-attendance
 * 			         - version is now 1.0 
 * 12/06/2008 - ross - added referral from / to
 * 16/06/2008 - ross - added patient detail
 * 05/09/2008 - alex - added fullname e notefield
 * 09/01/2009 - fabrizio - date field modified to type Date
 * 02/06/2015 - Antonio - ported to JPA
 * ------------------------------------------
 */
@Entity
<<<<<<< HEAD
@Table(name="OPD")
@EntityListeners(AuditingEntityListener.class) 
@AttributeOverrides({
    @AttributeOverride(name="createdBy", column=@Column(name="OPD_CREATED_BY")),
    @AttributeOverride(name="createdDate", column=@Column(name="OPD_CREATED_DATE")),
    @AttributeOverride(name="lastModifiedBy", column=@Column(name="OPD_LAST_MODIFIED_BY")),
    @AttributeOverride(name="lastModifiedDate", column=@Column(name="OPD_LAST_MODIFIED_DATE")),
    @AttributeOverride(name="active", column=@Column(name="OPD_ACTIVE")),
})
public class Opd extends Auditable<String>
{
=======
@Table(name = "OPD")
@EntityListeners(AuditingEntityListener.class)
@AttributeOverride(name = "createdBy", column = @Column(name = "OPD_CREATED_BY"))
@AttributeOverride(name = "createdDate", column = @Column(name = "OPD_CREATED_DATE"))
@AttributeOverride(name = "lastModifiedBy", column = @Column(name = "OPD_LAST_MODIFIED_BY"))
@AttributeOverride(name = "active", column = @Column(name = "OPD_ACTIVE"))
@AttributeOverride(name = "lastModifiedDate", column = @Column(name = "OPD_LAST_MODIFIED_DATE"))
public class Opd extends Auditable<String> {

>>>>>>> f02c186a
	@Id
	@GeneratedValue(strategy=GenerationType.AUTO)
	@Column(name="OPD_ID") 
	private int code;

	@NotNull
<<<<<<< HEAD
	@Column(name="OPD_DATE")
	private GregorianCalendar date;

	@NotNull
	@Column(name="OPD_DATE_VIS")
	@Deprecated
	private GregorianCalendar visitDate;
=======
	@Column(name="OPD_DATE") // SQL type: datetime
	private LocalDateTime date;

	@NotNull
	@Column(name="OPD_DATE_VIS") // SQL type: date
	private LocalDate visitDate;
>>>>>>> f02c186a
        
	@Column(name="OPD_DATE_NEXT_VIS") // SQL type: datetime
    private LocalDateTime nextVisitDate;

	@ManyToOne
	@JoinColumn(name="OPD_PAT_ID")
	private Patient patient;

	@NotNull
	@Column(name="OPD_AGE")
	private int age;

	@NotNull
	@Column(name="OPD_SEX")
	private char sex;

	@NotNull
	@Column(name="OPD_NOTE")
	private String note;

	@NotNull
	@Column(name="OPD_PROG_YEAR")	
	private int prog_year;
		
	@ManyToOne
	@JoinColumn(name="OPD_DIS_ID_A")
	private Disease disease;
	
	@ManyToOne
	@JoinColumn(name="OPD_DIS_ID_A_2")
	private Disease disease2;
	
	@ManyToOne
	@JoinColumn(name="OPD_DIS_ID_A_3")
	private Disease disease3;

	@NotNull
	@Column(name="OPD_NEW_PAT")
	private char newPatient;	//n=NEW R=REATTENDANCE
	
	@Column(name="OPD_REFERRAL_FROM")
	private String referralFrom;	//R=referral from another unit; null=no referral from
	
	@Column(name="OPD_REFERRAL_TO")
	private String referralTo;		//R=referral to another unit; null=no referral to 

	@NotNull
	@Column(name="OPD_USR_ID_A")
	private String userID;
	
	@Version
	@Column(name="OPD_LOCK")
	private int lock;
	
	@Transient
	private volatile int hashCode = 0;


	public Opd() {
	}
	
	/**
     * @param aProgYear
     * @param aSex
     * @param aAge
     * @param aDisease
     */
	public Opd(int aProgYear, char aSex, int aAge, Disease aDisease) {
		prog_year = aProgYear;
		sex = aSex;
		age = aAge;
		disease = aDisease;
	}
	
	public String getNote() {
		return note;
	}

	public void setNote(String note) {
		this.note = note;
	}
	
	public String getFullName() {
		return patient == null ? "" : patient.getName();
	}

	public Patient getPatient() {
		return patient;
	}

	public void setPatient(Patient patient) {
		this.patient = patient;
	}

	public int getAge() {
		return age;
	}

	public void setAge(int age) {
		this.age = age;
	}

	public String getfirstName() {
		return patient == null ? "" : patient.getFirstName();
	}

	public String getsecondName() {
		return patient == null ? "" : patient.getSecondName();
	}

	public String getnextKin() {
		return patient == null ? "" : patient.getNextKin();
	}

	public String getcity() {
		return patient == null ? "" : patient.getCity();
	}

	public String getaddress() {
		return patient == null ? "" : patient.getAddress();
	}
	
	public char getNewPatient() {
		return newPatient;
	}

	public void setNewPatient(char newPatient) {
		this.newPatient = newPatient;
	}

	public String getReferralTo() {
		return referralTo;
	}

	public void setReferralTo(String referralTo) {
		this.referralTo = referralTo;
	}

	public String getReferralFrom() {
		return referralFrom;
	}

	public void setReferralFrom(String referralFrom) {
		this.referralFrom = referralFrom;
	}
	
	public int getCode() {
		return code;
	}
	public void setCode(int code) {
		this.code = code;
	}
	public Disease getDisease() {
		return disease;
	}
	public Disease getDisease2() {
		return disease2;
	}
	public Disease getDisease3() {
		return disease3;
	}
	public void setDisease(Disease disease) {
		this.disease = disease;
	}
	public void setDisease2(Disease disease) {
		this.disease2 = disease;
	}
	public void setDisease3(Disease disease) {
		this.disease3 = disease;
	}
	public int getLock() {
		return lock;
	}
	public void setLock(int lock) {
		this.lock = lock;
	}
<<<<<<< HEAD
	public GregorianCalendar getDate() {
		return date;
	}
	public void setDate(GregorianCalendar date) {
		this.date = date;
	}
	
	/**
	 * use <code>getCreatedDate()</code> instead
	 */
	@Deprecated
	public GregorianCalendar getVisitDate() {
		return visitDate;
	}

	/**
	 * the field has been replaced by <code>createdDate()</code> and it's not meant to be managed by the user (Spring managed)
	 */
	@Deprecated
	public void setVisitDate(GregorianCalendar visDate) {
=======
	public LocalDateTime getDate() {
		return date;
	}
	public void setDate(LocalDateTime date) {
		this.date = date;
	}
	
	public LocalDate getVisitDate() {
		return visitDate;
	}

	public void setVisitDate(LocalDate visDate) {
>>>>>>> f02c186a
		this.visitDate = visDate;
	}	
	
	public char getSex() {
		return sex;
	}
	
	public void setSex(char sex) {
		this.sex = sex;
	}
	
	public int getProgYear() {
		return prog_year;
	}
	
	public void setProgYear(int progYear) {
		this.prog_year = progYear;
	}

	public String getUserID() {
		return userID;
	}

	public void setUserID(String userID) {
		this.userID = userID;
	}

	public LocalDateTime getNextVisitDate() {
		return nextVisitDate;
	}

	public void setNextVisitDate(LocalDateTime nextVisitDate) {
		this.nextVisitDate = nextVisitDate;
	}

	public boolean isPersisted() {
		return code > 0;
	}

	@Override
	public int hashCode() {
		if (this.hashCode == 0) {
	        final int m = 23;
	        int c = 133;
	        
	        c = m * c + code;
	        
	        this.hashCode = c;
	    }
	  
	    return this.hashCode;
	}

	@Override
	public boolean equals(Object obj) {
		if (this == obj) {
			return true;
		}
		
		if (!(obj instanceof Opd)) {
			return false;
		}
		
		Opd opd = (Opd)obj;
		return (code == opd.getCode());
	}
}<|MERGE_RESOLUTION|>--- conflicted
+++ resolved
@@ -21,17 +21,10 @@
  */
 package org.isf.opd.model;
 
-<<<<<<< HEAD
-import java.util.GregorianCalendar;
-
-import javax.persistence.AttributeOverride;
-import javax.persistence.AttributeOverrides;
-=======
 import java.time.LocalDate;
 import java.time.LocalDateTime;
 
 import javax.persistence.AttributeOverride;
->>>>>>> f02c186a
 import javax.persistence.Column;
 import javax.persistence.Entity;
 import javax.persistence.EntityListeners;
@@ -68,19 +61,6 @@
  * ------------------------------------------
  */
 @Entity
-<<<<<<< HEAD
-@Table(name="OPD")
-@EntityListeners(AuditingEntityListener.class) 
-@AttributeOverrides({
-    @AttributeOverride(name="createdBy", column=@Column(name="OPD_CREATED_BY")),
-    @AttributeOverride(name="createdDate", column=@Column(name="OPD_CREATED_DATE")),
-    @AttributeOverride(name="lastModifiedBy", column=@Column(name="OPD_LAST_MODIFIED_BY")),
-    @AttributeOverride(name="lastModifiedDate", column=@Column(name="OPD_LAST_MODIFIED_DATE")),
-    @AttributeOverride(name="active", column=@Column(name="OPD_ACTIVE")),
-})
-public class Opd extends Auditable<String>
-{
-=======
 @Table(name = "OPD")
 @EntityListeners(AuditingEntityListener.class)
 @AttributeOverride(name = "createdBy", column = @Column(name = "OPD_CREATED_BY"))
@@ -90,30 +70,19 @@
 @AttributeOverride(name = "lastModifiedDate", column = @Column(name = "OPD_LAST_MODIFIED_DATE"))
 public class Opd extends Auditable<String> {
 
->>>>>>> f02c186a
 	@Id
 	@GeneratedValue(strategy=GenerationType.AUTO)
 	@Column(name="OPD_ID") 
 	private int code;
 
 	@NotNull
-<<<<<<< HEAD
-	@Column(name="OPD_DATE")
-	private GregorianCalendar date;
-
-	@NotNull
-	@Column(name="OPD_DATE_VIS")
-	@Deprecated
-	private GregorianCalendar visitDate;
-=======
 	@Column(name="OPD_DATE") // SQL type: datetime
 	private LocalDateTime date;
 
 	@NotNull
 	@Column(name="OPD_DATE_VIS") // SQL type: date
 	private LocalDate visitDate;
->>>>>>> f02c186a
-        
+
 	@Column(name="OPD_DATE_NEXT_VIS") // SQL type: datetime
     private LocalDateTime nextVisitDate;
 
@@ -289,41 +258,29 @@
 	public void setLock(int lock) {
 		this.lock = lock;
 	}
-<<<<<<< HEAD
-	public GregorianCalendar getDate() {
+
+	public LocalDateTime getDate() {
 		return date;
 	}
-	public void setDate(GregorianCalendar date) {
+	public void setDate(LocalDateTime date) {
 		this.date = date;
 	}
-	
+
 	/**
 	 * use <code>getCreatedDate()</code> instead
+	 * @deprecated
 	 */
 	@Deprecated
-	public GregorianCalendar getVisitDate() {
+	public LocalDate getVisitDate() {
 		return visitDate;
 	}
 
 	/**
 	 * the field has been replaced by <code>createdDate()</code> and it's not meant to be managed by the user (Spring managed)
+	 * @deprecated
 	 */
 	@Deprecated
-	public void setVisitDate(GregorianCalendar visDate) {
-=======
-	public LocalDateTime getDate() {
-		return date;
-	}
-	public void setDate(LocalDateTime date) {
-		this.date = date;
-	}
-	
-	public LocalDate getVisitDate() {
-		return visitDate;
-	}
-
 	public void setVisitDate(LocalDate visDate) {
->>>>>>> f02c186a
 		this.visitDate = visDate;
 	}	
 	
