--- conflicted
+++ resolved
@@ -66,15 +66,9 @@
 	}
 
 	/**
-<<<<<<< HEAD
-	 * Delete all {@link TherapyRow}s (therapies) for specified Patient
-	 *
-	 * @param patient - the Patient
-=======
 	 * Delete all {@link TherapyRow}s (therapies) for specified {@link Patient}
 	 *
 	 * @param patient - the {@link Patient}
->>>>>>> c1087020
 	 * @return <code>true</code> if the therapies have been deleted, <code>false</code> otherwise
 	 * @throws OHServiceException
 	 */
