--- conflicted
+++ resolved
@@ -56,21 +56,11 @@
 @Entity
 @Table(name = "LABORATORY")
 @EntityListeners(AuditingEntityListener.class)
-<<<<<<< HEAD
-@AttributeOverrides({
-    @AttributeOverride(name="createdBy", column=@Column(name="LAB_CREATED_BY")),
-    @AttributeOverride(name="createdDate", column=@Column(name="LAB_CREATED_DATE")),
-    @AttributeOverride(name="lastModifiedBy", column=@Column(name="LAB_LAST_MODIFIED_BY")),
-    @AttributeOverride(name="active", column=@Column(name="LAB_ACTIVE")),
-    @AttributeOverride(name="lastModifiedDate", column=@Column(name="LAB_LAST_MODIFIED_DATE"))
-})
-=======
 @AttributeOverride(name = "createdBy", column = @Column(name = "LAB_CREATED_BY"))
 @AttributeOverride(name = "createdDate", column = @Column(name = "LAB_CREATED_DATE"))
 @AttributeOverride(name = "lastModifiedBy", column = @Column(name = "LAB_LAST_MODIFIED_BY"))
 @AttributeOverride(name = "active", column = @Column(name = "LAB_ACTIVE"))
 @AttributeOverride(name = "lastModifiedDate", column = @Column(name = "LAB_LAST_MODIFIED_DATE"))
->>>>>>> f02c186a
 public class Laboratory extends Auditable<String> {
 
 	@Id
@@ -87,21 +77,12 @@
 	private Exam exam;
 
 	@NotNull
-<<<<<<< HEAD
-	@Column(name="LAB_DATE")
-	private GregorianCalendar labDate;
-
-	@Column(name="LAB_EXAM_DATE")
-	@Temporal(TemporalType.DATE)
-	@Deprecated
-	private Calendar examDate;
-=======
 	@Column(name="LAB_DATE")		// SQL type: datetime
-	private LocalDateTime registrationDate;
+	private LocalDateTime labDate;
 	
 	@Column(name="LAB_EXAM_DATE")
+	@Deprecated
 	private LocalDate examDate;	// SQL type: date
->>>>>>> f02c186a
 
 	@NotNull
 	@Column(name="LAB_RES")
@@ -122,13 +103,8 @@
 	private String patName;
 
 	@Column(name="LAB_PAT_INOUT")
-<<<<<<< HEAD
-	private String InOutPatient;
-
-=======
 	private String inOutPatient;
-	
->>>>>>> f02c186a
+
 	@Column(name="LAB_AGE")
 	private Integer age;
 
@@ -137,39 +113,22 @@
 
 	@Transient
 	private volatile int hashCode = 0;
-<<<<<<< HEAD
-
-	public Laboratory() {
-	}
-
-	public Laboratory(Exam aExam, GregorianCalendar aDate, String aResult, String aNote, Patient aPatId, String aPatName) {
+
+	public Laboratory() { }
+
+	public Laboratory(Exam aExam, LocalDateTime aDate, String aResult, String aNote, Patient aPatId, String aPatName) {
 		exam = aExam;
 		labDate = aDate;
-=======
-	
-	public Laboratory() { }
-
-	public Laboratory(Exam aExam, LocalDateTime aDate, String aResult, String aNote, Patient aPatId, String aPatName) {
-		exam = aExam;
-		registrationDate = aDate;
->>>>>>> f02c186a
 		result = aResult;
 		note = aNote;
 		patient = aPatId;
 		patName = aPatName;
 	}
 
-<<<<<<< HEAD
-	public Laboratory(Integer aCode, Exam aExam, GregorianCalendar aDate, String aResult, String aNote, Patient aPatId, String aPatName) {
+	public Laboratory(Integer aCode, Exam aExam, LocalDateTime aDate, String aResult, String aNote, Patient aPatId, String aPatName) {
 		code = aCode;
 		exam = aExam;
 		labDate = aDate;
-=======
-	public Laboratory(Integer aCode, Exam aExam, LocalDateTime aDate, String aResult, String aNote, Patient aPatId, String aPatName) {
-		code = aCode;
-		exam = aExam;
-		registrationDate = aDate;
->>>>>>> f02c186a
 		result = aResult;
 		note = aNote;
 		patient = aPatId;
@@ -179,8 +138,7 @@
 	public Exam getExam() {
 		return exam;
 	}
-<<<<<<< HEAD
-	public GregorianCalendar getDate() {
+	public LocalDateTime getDate() {
 		return labDate;
 	}
 	public String getResult() {
@@ -203,64 +161,23 @@
 	}
 	/**
 	 * use <code>getCreatedDate()</code> instead
+	 * @deprecated 
 	 */
 	@Deprecated
-	public GregorianCalendar getExamDate() {
-		return (GregorianCalendar) examDate;
+	public LocalDate getExamDate() {
+		return examDate;
 	}
 	/**
 	 * the field has been replaced by <code>createdDate()</code> and it's not meant to be managed by the user (Spring managed)
+	 * @deprecated 
 	 */
 	@Deprecated
-	public void setExamDate(GregorianCalendar exDate) {
-		this.examDate = exDate;
-	}
-	public void setDate(GregorianCalendar aDate) {
-		labDate = aDate;
-	}
-=======
-
-	public LocalDateTime getDate() {
-		return registrationDate;
-	}
-
-	public String getResult() {
-		return result;
-	}
-
-	public Integer getCode() {
-		return code;
-	}
-
-	public int getLock() {
-		return lock;
-	}
-
-	public void setCode(Integer aCode) {
-		code = aCode;
-	}
-
-	public void setExam(Exam aExam) {
-		exam = aExam;
-	}
-
-	public void setLock(int aLock) {
-		lock = aLock;
-	}
-
-	public LocalDate getExamDate() {
-		return examDate;
-	}
-
 	public void setExamDate(LocalDate exDate) {
 		this.examDate = exDate;
 	}
-
 	public void setDate(LocalDateTime aDate) {
-		registrationDate = aDate;
-	}
-
->>>>>>> f02c186a
+		labDate = aDate;
+	}
 	public void setResult(String aResult) {
 		result = aResult;
 	}
@@ -300,19 +217,12 @@
 	public String getInOutPatient() {
 		return inOutPatient;
 	}
-<<<<<<< HEAD
-	public void setInOutPatient(String InOut) {
-		if (InOut == null)
-			InOut = "";
-		this.InOutPatient = InOut;
-=======
 
 	public void setInOutPatient(String inOut) {
 		if (inOut == null) {
 			inOut = "";
 		}
 		this.inOutPatient = inOut;
->>>>>>> f02c186a
 	}
 
 	public String getPatName() {
