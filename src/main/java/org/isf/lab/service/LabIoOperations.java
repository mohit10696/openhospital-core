--- conflicted
+++ resolved
@@ -21,7 +21,7 @@
  */
 package org.isf.lab.service;
 
-import java.time.LocalDate;
+import java.time.LocalDateTime;
 import java.util.ArrayList;
 import java.util.List;
 
@@ -79,8 +79,8 @@
 	 * @throws OHServiceException
 	 */
 	public List<Laboratory> getLaboratory() throws OHServiceException {
-		LocalDate time1 = LocalDate.now().minusWeeks(1);
-		LocalDate time2 = LocalDate.now();
+		LocalDateTime time2 = LocalDateTime.now();
+		LocalDateTime time1 = time2.minusWeeks(1);
 		return getLaboratory(null, time1, time2);
 	}
 
@@ -92,17 +92,10 @@
 	 * @return the list of {@link Laboratory}s 
 	 * @throws OHServiceException
 	 */
-<<<<<<< HEAD
-	public List<Laboratory> getLaboratory(String exam,	GregorianCalendar dateFrom,	GregorianCalendar dateTo) throws OHServiceException {
-		return new ArrayList<>(exam != null ?
+	public List<Laboratory> getLaboratory(String exam, LocalDateTime dateFrom, LocalDateTime dateTo) throws OHServiceException {
+		return exam != null ?
 				repository.findByLabDateBetweenAndExam_DescriptionOrderByLabDateDesc(dateFrom, dateTo, exam) :
-				repository.findByExamDateBetweenOrderByLabDateDesc(dateFrom, dateTo));
-=======
-	public List<Laboratory> getLaboratory(String exam, LocalDate dateFrom, LocalDate dateTo) throws OHServiceException {
-		return exam != null ?
-				repository.findByExamDateBetweenAndExam_DescriptionOrderByExamDateDescRegistrationDateDesc(dateFrom, dateTo, exam) :
-				repository.findByExamDateBetweenOrderByExamDateDescRegistrationDateDesc(dateFrom, dateTo);
->>>>>>> f02c186a
+				repository.findByExamDateBetweenOrderByLabDateDesc(dateFrom.toLocalDate(), dateTo.toLocalDate());
 	}
 	
 	/**
@@ -122,8 +115,8 @@
 	 * @throws OHServiceException
 	 */
 	public List<LaboratoryForPrint> getLaboratoryForPrint() throws OHServiceException {
-		LocalDate time1 = LocalDate.now().minusWeeks(1);
-		LocalDate time2 = LocalDate.now();
+		LocalDateTime time2 = LocalDateTime.now();
+		LocalDateTime time1 = time2.minusWeeks(1);
 		return getLaboratoryForPrint(null, time1, time2);
 	}
 	
@@ -136,19 +129,11 @@
 	 * @return the list of {@link LaboratoryForPrint}s 
 	 * @throws OHServiceException
 	 */
-	public List<LaboratoryForPrint> getLaboratoryForPrint(String exam, LocalDate dateFrom, LocalDate dateTo) throws OHServiceException {
+	public List<LaboratoryForPrint> getLaboratoryForPrint(String exam, LocalDateTime dateFrom, LocalDateTime dateTo) throws OHServiceException {
 		List<LaboratoryForPrint> pLaboratory = new ArrayList<>();
-<<<<<<< HEAD
-		Iterable<Laboratory> laboritories = new ArrayList<>(
-				exam != null ?
-						repository.findByLabDateBetweenAndExam_DescriptionContainingOrderByExam_Examtype_DescriptionDesc(dateFrom, dateTo, exam) :
-						repository.findByLabDateBetweenOrderByExam_Examtype_DescriptionDesc(dateFrom, dateTo)
-		);
-=======
 		Iterable<Laboratory> laboritories = exam != null
-				? repository.findByExamDateBetweenAndExam_DescriptionContainingOrderByExam_Examtype_DescriptionDesc(dateFrom, dateTo, exam)
-				: repository.findByExamDateBetweenOrderByExam_Examtype_DescriptionDesc(dateFrom, dateTo);
->>>>>>> f02c186a
+				? repository.findByLabDateBetweenAndExam_DescriptionContainingOrderByExam_Examtype_DescriptionDesc(dateFrom, dateTo, exam)
+				: repository.findByLabDateBetweenOrderByExam_Examtype_DescriptionDesc(dateFrom, dateTo);
 
 		for (Laboratory laboratory : laboritories) {
 			pLaboratory.add(new LaboratoryForPrint(
