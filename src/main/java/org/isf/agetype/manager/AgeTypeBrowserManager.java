/*
 * Open Hospital (www.open-hospital.org)
 * Copyright © 2006-2023 Informatici Senza Frontiere (info@informaticisenzafrontiere.org)
 *
 * Open Hospital is a free and open source software for healthcare data management.
 *
 * This program is free software: you can redistribute it and/or modify
 * it under the terms of the GNU General Public License as published by
 * the Free Software Foundation, either version 3 of the License, or
 * (at your option) any later version.
 *
 * https://www.gnu.org/licenses/gpl-3.0-standalone.html
 *
 * This program is distributed in the hope that it will be useful,
 * but WITHOUT ANY WARRANTY; without even the implied warranty of
 * MERCHANTABILITY or FITNESS FOR A PARTICULAR PURPOSE.  See the
 * GNU General Public License for more details.
 *
 * You should have received a copy of the GNU General Public License
 * along with this program. If not, see <http://www.gnu.org/licenses/>.
 */
package org.isf.agetype.manager;

import java.util.ArrayList;
import java.util.List;

import org.isf.agetype.model.AgeType;
import org.isf.agetype.service.AgeTypeIoOperations;
import org.isf.generaldata.MessageBundle;
import org.isf.utils.exception.OHDataValidationException;
import org.isf.utils.exception.OHServiceException;
import org.isf.utils.exception.model.OHExceptionMessage;
import org.springframework.beans.factory.annotation.Autowired;
import org.springframework.stereotype.Component;

@Component
public class AgeTypeBrowserManager {

	@Autowired
	private AgeTypeIoOperations ioOperations;

	/**
	 * Returns all available age types.
	 *
	 * @return a list of {@link AgeType} or <code>null</code> if the operation fails.
	 * @throws OHServiceException
	 */
	public List<AgeType> getAgeType() throws OHServiceException {
		return ioOperations.getAgeType();
	}

	/**
	 * Updates the list of {@link AgeType}s.
	 *
	 * @param ageTypes the {@link AgeType}s to update.
	 * @return <code>true</code> if the list has been updated, <code>false</code> otherwise.
	 * @throws OHServiceException
	 */
	public boolean updateAgeType(List<AgeType> ageTypes) throws OHServiceException {
		validateAgeTypes(ageTypes);
		return ioOperations.updateAgeType(ageTypes);
	}

	/**
	 * Retrieves the {@link AgeType} code using the age value.
	 *
	 * @param age the age value.
	 * @return the retrieved code, <code>null</code> if age value is out of any range.
	 * @throws OHServiceException
	 */
	public String getTypeByAge(int age) throws OHServiceException {
		List<AgeType> ageTable = ioOperations.getAgeType();

		for (AgeType ageType : ageTable) {

			if (age >= ageType.getFrom() && age <= ageType.getTo()) {
				return ageType.getCode();
			}
		}
		return null;
	}

	/**
	 * Gets the {@link AgeType} from the code index.
	 *
	 * @param index the code index.
	 * @return the retrieved element, <code>null</code> otherwise.
	 * @throws OHServiceException
	 */
	public AgeType getTypeByCode(int index) throws OHServiceException {
		return ioOperations.getAgeTypeByCode(index);
	}
	
	/**
	 * Gets the {@link AgeType} from the code.
	 *
	 * @param code of agetype.
	 * @return the retrieved element, <code>null</code> otherwise.
	 * @throws OHServiceException
	 */
	public AgeType getTypeByCode(String code) throws OHServiceException {
		return ioOperations.getAgeTypeByCode(code);
	}

	/**
	 * Verify if the object is valid for CRUD and return a list of errors, if any
	 *
	 * @param ageTypes
	 * @throws OHDataValidationException
	 */
	protected void validateAgeTypes(List<AgeType> ageTypes) throws OHDataValidationException {
		List<OHExceptionMessage> errors = new ArrayList<>();
		for (int i = 1; i < ageTypes.size(); i++) {
<<<<<<< HEAD
			boolean isOverlapping = ageTypes.get(i).getFrom() <= ageTypes.get(i - 1).getTo();
			boolean isGapLargerThanOne = ageTypes.get(i).getFrom() - ageTypes.get(i - 1).getTo() > 1;
			if (isOverlapping) {
				errors.add(
						new OHExceptionMessage(MessageBundle.getMessage("angal.common.error.title"),
								MessageBundle.getMessage("angal.agetype.overlappedrangespleasecheckthevalues.msg"),
								OHSeverityLevel.ERROR));
			}
			if (isGapLargerThanOne) {
				errors.add(new OHExceptionMessage(MessageBundle.getMessage("angal.common.error.title"),
						MessageBundle.getMessage("angal.agetype.somerangesarenotdefinedpleasecheckthevalues.msg"),
						OHSeverityLevel.ERROR));
=======
			if (ageTypes.get(i).getFrom() <= ageTypes.get(i - 1).getTo()) {
				errors.add(new OHExceptionMessage(MessageBundle.getMessage("angal.agetype.overlappedrangespleasecheckthevalues.msg")));
			}
			if (ageTypes.get(i).getFrom() - ageTypes.get(i - 1).getTo() > 1) {
				errors.add(new OHExceptionMessage(MessageBundle.getMessage("angal.agetype.somerangesarenotdefinedpleasecheckthevalues.msg")));
>>>>>>> 3aae72de
			}
		}
		if (!errors.isEmpty()) {
			throw new OHDataValidationException(errors);
		}
	}
}<|MERGE_RESOLUTION|>--- conflicted
+++ resolved
@@ -111,26 +111,13 @@
 	protected void validateAgeTypes(List<AgeType> ageTypes) throws OHDataValidationException {
 		List<OHExceptionMessage> errors = new ArrayList<>();
 		for (int i = 1; i < ageTypes.size(); i++) {
-<<<<<<< HEAD
 			boolean isOverlapping = ageTypes.get(i).getFrom() <= ageTypes.get(i - 1).getTo();
 			boolean isGapLargerThanOne = ageTypes.get(i).getFrom() - ageTypes.get(i - 1).getTo() > 1;
 			if (isOverlapping) {
-				errors.add(
-						new OHExceptionMessage(MessageBundle.getMessage("angal.common.error.title"),
-								MessageBundle.getMessage("angal.agetype.overlappedrangespleasecheckthevalues.msg"),
-								OHSeverityLevel.ERROR));
+				errors.add(new OHExceptionMessage(MessageBundle.getMessage("angal.agetype.overlappedrangespleasecheckthevalues.msg")));
 			}
 			if (isGapLargerThanOne) {
-				errors.add(new OHExceptionMessage(MessageBundle.getMessage("angal.common.error.title"),
-						MessageBundle.getMessage("angal.agetype.somerangesarenotdefinedpleasecheckthevalues.msg"),
-						OHSeverityLevel.ERROR));
-=======
-			if (ageTypes.get(i).getFrom() <= ageTypes.get(i - 1).getTo()) {
-				errors.add(new OHExceptionMessage(MessageBundle.getMessage("angal.agetype.overlappedrangespleasecheckthevalues.msg")));
-			}
-			if (ageTypes.get(i).getFrom() - ageTypes.get(i - 1).getTo() > 1) {
 				errors.add(new OHExceptionMessage(MessageBundle.getMessage("angal.agetype.somerangesarenotdefinedpleasecheckthevalues.msg")));
->>>>>>> 3aae72de
 			}
 		}
 		if (!errors.isEmpty()) {
