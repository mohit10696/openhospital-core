--- conflicted
+++ resolved
@@ -37,10 +37,6 @@
 import org.isf.utils.exception.OHServiceException;
 import org.isf.utils.exception.model.OHExceptionMessage;
 import org.isf.utils.exception.model.OHSeverityLevel;
-<<<<<<< HEAD
-import org.isf.utils.time.TimeTools;
-=======
->>>>>>> f02c186a
 import org.isf.ward.model.Ward;
 import org.springframework.beans.factory.annotation.Autowired;
 import org.springframework.stereotype.Component;
@@ -81,15 +77,9 @@
 	 * @return the filtered patient list.
 	 * @throws OHServiceException if an error occurs during database request.
 	 */
-<<<<<<< HEAD
-	public List<AdmittedPatient> getAdmittedPatients(GregorianCalendar[] admissionRange,
-			GregorianCalendar[] dischargeRange, String searchTerms) throws OHServiceException {
-		return new ArrayList<>(ioOperations.getAdmittedPatients(searchTerms, admissionRange, dischargeRange));
-=======
 	public List<AdmittedPatient> getAdmittedPatients(LocalDateTime[] admissionRange, LocalDateTime[] dischargeRange, String searchTerms)
 			throws OHServiceException {
 		return ioOperations.getAdmittedPatients(searchTerms, admissionRange, dischargeRange);
->>>>>>> f02c186a
 	}
 
 	public AdmittedPatient loadAdmittedPatients(Integer patientId) {
@@ -248,12 +238,7 @@
 		/*
 		 * Today LocalDateTime
 		 */
-<<<<<<< HEAD
-		GregorianCalendar today = TimeTools.getDateToday24();
-		DateFormat currentDateFormat = DateFormat.getDateInstance(DateFormat.SHORT, new Locale(GeneralData.LANGUAGE));
-=======
 		LocalDateTime today = LocalDateTime.now();
->>>>>>> f02c186a
 		// get year prog ( not null)
 		if (admission.getYProg() < 0) {
 			errors.add(new OHExceptionMessage(MessageBundle.getMessage("angal.common.error.title"),
@@ -268,22 +253,14 @@
 							OHSeverityLevel.ERROR));
 			throw new OHDataValidationException(errors);
 		}
-<<<<<<< HEAD
-		GregorianCalendar dateIn = admission.getAdmDate();
-=======
 		LocalDateTime dateIn = admission.getAdmDate();
->>>>>>> f02c186a
 		if (dateIn == null) {
 			errors.add(new OHExceptionMessage(MessageBundle.getMessage("angal.common.error.title"),
 							MessageBundle.getMessage("angal.admission.admissiondatecannotbeempty.msg"),
 							OHSeverityLevel.ERROR));
 			throw new OHDataValidationException(errors);
 		}
-<<<<<<< HEAD
-		if (dateIn.after(today)) {
-=======
 		if (dateIn.isAfter(today)) {
->>>>>>> f02c186a
 			errors.add(new OHExceptionMessage(MessageBundle.getMessage("angal.common.error.title"),
 					MessageBundle.getMessage("angal.admission.futuredatenotallowed.msg"),
 					OHSeverityLevel.ERROR));
@@ -399,25 +376,15 @@
 						OHSeverityLevel.ERROR));
 			}
 
-<<<<<<< HEAD
-			GregorianCalendar visitDate = admission.getVisitDate();
-			if (visitDate != null && ward.getCode().equalsIgnoreCase("M")) {
-				GregorianCalendar limit;
-=======
 			LocalDateTime visitDate = admission.getVisitDate();
 			if (operationDate != null && ward.getCode().equalsIgnoreCase("M")) {
 				LocalDateTime limit;
->>>>>>> f02c186a
-				if (admission.getDisDate() == null) {
-					limit = today;
-				} else {
-					limit = admission.getDisDate();
-				}
-<<<<<<< HEAD
-				if (visitDate.before(dateIn) || visitDate.after(limit)) {
-=======
+				if (admission.getDisDate() == null) {
+					limit = today;
+				} else {
+					limit = admission.getDisDate();
+				}
 				if (operationDate.isBefore(dateIn) || operationDate.isAfter(limit)) {
->>>>>>> f02c186a
 					errors.add(new OHExceptionMessage(MessageBundle.getMessage("angal.common.error.title"),
 							MessageBundle.getMessage("angal.admission.pleaseinsertavalidvisitdate.msg"),
 							OHSeverityLevel.ERROR));
