/*
 * Open Hospital (www.open-hospital.org)
 * Copyright © 2006-2021 Informatici Senza Frontiere (info@informaticisenzafrontiere.org)
 *
 * Open Hospital is a free and open source software for healthcare data management.
 *
 * This program is free software: you can redistribute it and/or modify
 * it under the terms of the GNU General Public License as published by
 * the Free Software Foundation, either version 3 of the License, or
 * (at your option) any later version.
 *
 * https://www.gnu.org/licenses/gpl-3.0-standalone.html
 *
 * This program is distributed in the hope that it will be useful,
 * but WITHOUT ANY WARRANTY; without even the implied warranty of
 * MERCHANTABILITY or FITNESS FOR A PARTICULAR PURPOSE.  See the
 * GNU General Public License for more details.
 *
 * You should have received a copy of the GNU General Public License
 * along with this program. If not, see <http://www.gnu.org/licenses/>.
 */
package org.isf.dicom.service;

import java.util.List;

import org.isf.dicom.model.FileDicom;
import org.isf.utils.db.TranslateOHServiceException;
import org.isf.utils.exception.OHServiceException;
import org.springframework.beans.factory.annotation.Autowired;
import org.springframework.stereotype.Service;
import org.springframework.transaction.annotation.Transactional;

/**
 * ------------------------------------------
 * DicomIoOperations - IO operations for the DICOM entity
 * -----------------------------------------
 * modification history
 * ? -  Pietro Castellucci - first version
 * 29/08/2016 - Antonio - ported to JPA
 * ------------------------------------------
 */
@Service
@Transactional(rollbackFor=OHServiceException.class)
@TranslateOHServiceException
public class DicomIoOperations 
{
	@Autowired
	private DicomIoOperationRepository repository;
	
	/**
	 * Load a list of id file for series
	 * 
	 * @param patientID, the patient id
	 * @param seriesNumber, the series number
	 * @return
	 * @throws OHServiceException 
	 */
	public Long[] getSerieDetail(int patientID, String seriesNumber) throws OHServiceException {
		List<FileDicom> dicomList = repository.findAllWhereIdAndNumberByOrderNameAsc(patientID, seriesNumber);
		Long[] dicomIdArray = new Long[dicomList.size()];

		for (int i = 0; i < dicomList.size(); i++) {
			dicomIdArray[i] = dicomList.get(i).getIdFile();
		}

		return dicomIdArray;
	}

	/**
	 * Delete series from DB
	 * 
	 * @param patientID, the id of patient
	 * @param seriesNumber, the series number to delete
	 * @return true if success
	 * @throws OHServiceException 
	 */
	public boolean deleteSerie(int patientID, String seriesNumber) throws OHServiceException {
		repository.deleteByIdAndNumber(patientID, seriesNumber);
		return true;
	}

	/**
	 * Load the Detail of DICOM
	 * 
	 * @param idFile
	 * @param patientID
	 * @param seriesNumber
	 * @return FileDicom
	 * @throws OHServiceException 
	 */
	public FileDicom loadDetails(Long idFile, int patientID, String seriesNumber) throws OHServiceException {
		if (idFile == null) {
			return null;
		}
		return loadDetails(idFile.longValue(), patientID, seriesNumber);
	}

	/**
	 * Load the Detail of DICOM
	 * 
	 * @param idFile
	 * @param patientID
	 * @param seriesNumber
	 * @return FileDicom
	 * @throws OHServiceException 
	 */
	public FileDicom loadDetails(long idFile, int patientID, String seriesNumber) throws OHServiceException {
		return repository.findById(idFile).orElse(null);
	}

	/**
	 * Load metadata from DICOM files stored in database for the patient
	 * 
	 * @param patientID
	 * @return FileDicom array
	 * @throws OHServiceException 
	 */
	public FileDicom[] loadPatientFiles(int patientID) throws OHServiceException {
		List<FileDicom> dicomList = repository.findAllWhereIdGroupBySeriesInstanceUIDOrderSerDateDesc(patientID);

		FileDicom[] dicoms = new FileDicom[dicomList.size()];	
		for (int i = 0; i < dicomList.size(); i++)
		{
			int count = repository.countFramesInSeries(dicomList.get(i).getDicomSeriesInstanceUID(), patientID);
			dicoms[i] = dicomList.get(i);
			dicoms[i].setFrameCount(count);
		}

		return dicoms;
	}

	/**
	 * Check if dicom is loaded
	 *
	 * @param dicom, the detail od dicom
	 * @return true if file exist
	 * @throws OHServiceException 
	 */
	public boolean exist(FileDicom dicom) throws OHServiceException {
		List<FileDicom> dicomList = repository.findAllWhereIdAndFileAndUid(dicom.getPatId(), dicom.getDicomSeriesNumber(), dicom.getDicomInstanceUID());
		return !dicomList.isEmpty();
	}

	/**
	 * Save the DICOM file and metadata in the database
	 * 
	 * @param dicom
	 * @throws OHServiceException 
	 */
	public void saveFile(FileDicom dicom) throws OHServiceException {
		repository.save(dicom);
	}

	/**
	 * Checks if the code is already in use
	 *
	 * @param code - the DICOM code
	 * @return <code>true</code> if the code is already in use, <code>false</code> otherwise
	 * @throws OHServiceException 
	 */
	public boolean isCodePresent(Long code) throws OHServiceException {
		return repository.existsById(code);
	}

	/**
	 * Checks if the series number is already in use
	 *
	 * @param dicomSeriesNumber - the series number to check
	 * @return <code>true</code> if the code is already in use, <code>false</code> otherwise
	 * @throws OHServiceException
	 */
<<<<<<< HEAD
	public boolean isSeriesPresent(String dicomSeriesNumber) throws OHServiceException
	{
=======
	public boolean isSeriesPresent(String dicomSeriesNumber) throws OHServiceException {
>>>>>>> f02c186a
		int result;

		result = repository.seriesExists(dicomSeriesNumber);

		return result > 0;
	}
}<|MERGE_RESOLUTION|>--- conflicted
+++ resolved
@@ -169,12 +169,7 @@
 	 * @return <code>true</code> if the code is already in use, <code>false</code> otherwise
 	 * @throws OHServiceException
 	 */
-<<<<<<< HEAD
-	public boolean isSeriesPresent(String dicomSeriesNumber) throws OHServiceException
-	{
-=======
 	public boolean isSeriesPresent(String dicomSeriesNumber) throws OHServiceException {
->>>>>>> f02c186a
 		int result;
 
 		result = repository.seriesExists(dicomSeriesNumber);
