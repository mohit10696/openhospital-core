--- conflicted
+++ resolved
@@ -29,20 +29,8 @@
 import org.springframework.data.repository.query.Param;
 
 public interface OperationIoOperationRepository extends JpaRepository<Operation, String> {
-<<<<<<< HEAD
-	@Query(value = "SELECT * FROM OPERATION JOIN OPERATIONTYPE ON OPE_OCL_ID_A = OCL_ID_A WHERE OPE_FOR LIKE 1 OR OPE_FOR LIKE 3 OR OPE_FOR LIKE 2 ORDER BY OPE_DESC", nativeQuery= true)
-    List<Operation> findByOrderByDescriptionAsc();
-	List<Operation> findAllByDescriptionContainsOrderByDescriptionDesc(String description);
-    Operation findOneByDescriptionAndType_Code(String description, String type);
-    Operation findByCode(String code);
-	@Query(value = "SELECT * FROM OPERATION JOIN OPERATIONTYPE ON OPE_OCL_ID_A = OCL_ID_A WHERE OPE_FOR LIKE 1 OR  OPE_FOR LIKE 3  ORDER BY OPE_DESC", nativeQuery= true)
-	ArrayList<Operation> findAllWithoutDescriptionOpd();
-	@Query(value = "SELECT * FROM OPERATION JOIN OPERATIONTYPE ON OPE_OCL_ID_A = OCL_ID_A WHERE OPE_FOR LIKE 1 OR  OPE_FOR LIKE 2  ORDER BY OPE_DESC", nativeQuery= true)
-	ArrayList<Operation> findAllWithoutDescriptionAdm();
-	@Query(value = "SELECT * FROM OPERATION JOIN OPERATIONTYPE ON OPE_OCL_ID_A = OCL_ID_A WHERE OCL_DESC LIKE :desc AND (OPE_FOR LIKE 1 OR OPE_FOR LIKE 2 OR OPE_FOR LIKE 3) ORDER BY OPE_DESC", nativeQuery= true)
-	List<Operation> findAllByType_DescriptionContainsOrderByDescriptionAsc(@Param("desc") String typeDescription);
-=======
 
+	@Query(value = "SELECT * FROM OPERATION JOIN OPERATIONTYPE ON OPE_OCL_ID_A = OCL_ID_A WHERE OPE_FOR LIKE 1 OR OPE_FOR LIKE 3 OR OPE_FOR LIKE 2 ORDER BY OPE_DESC", nativeQuery = true)
 	List<Operation> findByOrderByDescriptionAsc();
 
 	List<Operation> findAllByDescriptionContainsOrderByDescriptionDesc(String description);
@@ -57,6 +45,7 @@
 	@Query(value = "SELECT * FROM OPERATION JOIN OPERATIONTYPE ON OPE_OCL_ID_A = OCL_ID_A WHERE OPE_FOR LIKE 1 OR  OPE_FOR LIKE 2  ORDER BY OPE_DESC", nativeQuery = true)
 	List<Operation> findAllWithoutDescriptionAdm();
 
-	List<Operation> findAllByType_DescriptionContainsOrderByDescriptionAsc(String typeDescription);
->>>>>>> f02c186a
+	@Query(value = "SELECT * FROM OPERATION JOIN OPERATIONTYPE ON OPE_OCL_ID_A = OCL_ID_A WHERE OCL_DESC LIKE :desc AND (OPE_FOR LIKE 1 OR OPE_FOR LIKE 2 OR OPE_FOR LIKE 3) ORDER BY OPE_DESC", nativeQuery = true)
+	List<Operation> findAllByType_DescriptionContainsOrderByDescriptionAsc(@Param("desc") String typeDescription);
+
 }