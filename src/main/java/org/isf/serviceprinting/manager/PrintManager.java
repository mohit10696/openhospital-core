/*
 * Open Hospital (www.open-hospital.org)
 * Copyright © 2006-2023 Informatici Senza Frontiere (info@informaticisenzafrontiere.org)
 *
 * Open Hospital is a free and open source software for healthcare data management.
 *
 * This program is free software: you can redistribute it and/or modify
 * it under the terms of the GNU General Public License as published by
 * the Free Software Foundation, either version 3 of the License, or
 * (at your option) any later version.
 *
 * https://www.gnu.org/licenses/gpl-3.0-standalone.html
 *
 * This program is distributed in the hope that it will be useful,
 * but WITHOUT ANY WARRANTY; without even the implied warranty of
 * MERCHANTABILITY or FITNESS FOR A PARTICULAR PURPOSE.  See the
 * GNU General Public License for more details.
 *
 * You should have received a copy of the GNU General Public License
 * along with this program. If not, see <https://www.gnu.org/licenses/>.
 */
package org.isf.serviceprinting.manager;

import java.io.File;
import java.util.HashMap;
import java.util.List;
import java.util.Map;

import javax.swing.JOptionPane;

import org.isf.generaldata.MessageBundle;
import org.isf.hospital.manager.HospitalBrowsingManager;
import org.isf.hospital.model.Hospital;
import org.isf.utils.exception.OHServiceException;
import org.slf4j.Logger;
import org.slf4j.LoggerFactory;
import org.springframework.stereotype.Component;

import net.sf.jasperreports.engine.JRException;
import net.sf.jasperreports.engine.JasperFillManager;
import net.sf.jasperreports.engine.JasperPrint;
import net.sf.jasperreports.engine.JasperReport;
import net.sf.jasperreports.engine.data.JRBeanCollectionDataSource;
import net.sf.jasperreports.engine.util.JRLoader;

@Component
public class PrintManager {

	private static final Logger LOGGER = LoggerFactory.getLogger(PrintManager.class);

	public static final int toDisplay = 0;

	public static final int toPdf = 1;

	public static final int toPrint = 2;
	
	private HospitalBrowsingManager hospitalManager;
	
	public PrintManager(HospitalBrowsingManager hospitalManager) {
		this.hospitalManager = hospitalManager;
	}
	
	public void print(String filename, List<?> toPrint, Action action) throws OHServiceException {
		
		Map<String, Object> parameters = new HashMap<>();
		Hospital hospital = hospitalManager.getHospital();
		parameters.put("ospedaleNome", hospital.getDescription());
		parameters.put("ospedaleIndirizzo", hospital.getAddress());
		parameters.put("ospedaleCitta", hospital.getCity());
		parameters.put("ospedaleTel", hospital.getTelephone());
		parameters.put("ospedaleFax", hospital.getFax());
		parameters.put("ospedaleMail", hospital.getEmail());

		JRBeanCollectionDataSource dataSource = new JRBeanCollectionDataSource(toPrint);
		File jasperFile = new File("rpt_base/" + filename + ".jasper");
		try {
			if (jasperFile.isFile()) {
				JasperReport jasperReport = (JasperReport) JRLoader
				.loadObject(jasperFile);
				JasperPrint jasperPrint = JasperFillManager.fillReport(
						jasperReport, parameters, dataSource);
<<<<<<< HEAD
				action.Print(jasperPrint, filename);
=======
				switch (action) {
				case 0:
					if (GeneralData.INTERNALVIEWER) {
						JasperViewer.viewReport(jasperPrint,false, new Locale(GeneralData.LANGUAGE));
					} else {
						String pdfFile = "rpt_base/PDF/" + filename + ".pdf";
						JasperExportManager.exportReportToPdfFile(jasperPrint, pdfFile);
						try {
							Runtime rt = Runtime.getRuntime();
							rt.exec(GeneralData.VIEWER + ' ' + pdfFile);
						} catch(Exception exception) {
							LOGGER.error(exception.getMessage(), exception);
						}
					}
					break;
				case 1:
					JasperExportManager.exportReportToPdfFile(jasperPrint,"rpt_base/PDF/"+
							JOptionPane.showInputDialog(null,MessageBundle.getMessage("angal.serviceprinting.selectapathforthepdffile.msg"), filename)
							+".pdf");
					break;
				case 2:JasperPrintManager.printReport(jasperPrint, true);
					break;
				default:JOptionPane.showMessageDialog(null,MessageBundle.getMessage("angal.serviceprinting.selectacorrectaction.msg"));
					break;
				}
>>>>>>> ff3ee063
			} else {
				JOptionPane.showMessageDialog(null,MessageBundle.getMessage("angal.serviceprinting.notavalidfile.msg"));
			}
		} catch (JRException jrException) {
			LOGGER.error(jrException.getMessage(), jrException);
		}
	}
}<|MERGE_RESOLUTION|>--- conflicted
+++ resolved
@@ -79,9 +79,6 @@
 				.loadObject(jasperFile);
 				JasperPrint jasperPrint = JasperFillManager.fillReport(
 						jasperReport, parameters, dataSource);
-<<<<<<< HEAD
-				action.Print(jasperPrint, filename);
-=======
 				switch (action) {
 				case 0:
 					if (GeneralData.INTERNALVIEWER) {
@@ -107,7 +104,6 @@
 				default:JOptionPane.showMessageDialog(null,MessageBundle.getMessage("angal.serviceprinting.selectacorrectaction.msg"));
 					break;
 				}
->>>>>>> ff3ee063
 			} else {
 				JOptionPane.showMessageDialog(null,MessageBundle.getMessage("angal.serviceprinting.notavalidfile.msg"));
 			}
