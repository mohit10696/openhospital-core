--- conflicted
+++ resolved
@@ -64,11 +64,7 @@
 	/**
 	 * Returns the requested medical.
 	 *
-<<<<<<< HEAD
-	 * @param code the medical prod_code.
-=======
 	 * @param prod_code the medical prod_code.
->>>>>>> e490ca41
 	 * @return the retrieved medical.
 	 * @throws OHServiceException
 	 */
