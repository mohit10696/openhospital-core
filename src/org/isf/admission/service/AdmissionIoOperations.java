--- conflicted
+++ resolved
@@ -66,23 +66,10 @@
 	 */
 	public ArrayList<AdmittedPatient> getAdmittedPatients(String searchTerms) throws OHServiceException	{
 		ArrayList<AdmittedPatient> admittedPatients = new ArrayList<AdmittedPatient>();
-<<<<<<< HEAD
 		List<Admission> admissions = repository.findAllBySearch(searchTerms);
 
 		for (Admission admission : admissions) {
 			admittedPatients.add(new AdmittedPatient(admission.getPatient(), admission));
-=======
-		List<Object[]> admittedPatientsList = (List<Object[]>)repository.findAllBySearch(searchTerms);
-
-
-		for (Object[] object : admittedPatientsList) {
-			Patient patient = patientRepository.findOne((Integer) object[0]);
-			Admission admission = null;
-			Integer admissionId = (Integer) object[33];
-			if (admissionId != null) admission = repository.findOne((Integer) admissionId);
-			AdmittedPatient admittedPatient = new AdmittedPatient(patient, admission);
-			admittedPatients.add(admittedPatient);
->>>>>>> a754ecb7
 		}
 
 		return admittedPatients;
@@ -100,22 +87,9 @@
 														  GregorianCalendar[] admissionRange,
 														  GregorianCalendar[] dischargeRange) throws OHServiceException {
 		ArrayList<AdmittedPatient> admittedPatients = new ArrayList<AdmittedPatient>();
-<<<<<<< HEAD
 		List<Admission> admissions = repository.findAllBySearchAndDateRanges(searchTerms, admissionRange, dischargeRange);
 		for (Admission admission : admissions) {
 			admittedPatients.add(new AdmittedPatient(admission.getPatient(), admission));
-=======
-		List<Object[]> admittedPatientsList = (List<Object[]>)repository.findAllBySearchAndDateRanges(searchTerms, admissionRange, dischargeRange);
-
-
-		for (Object[] object : admittedPatientsList) {
-			Patient patient = patientRepository.findOne((Integer) object[0]);
-			Admission admission = null;
-			Integer admissionId = (Integer)object[28];
-			if (admissionId != null) admission = repository.findOne((Integer)object[28]);
-			AdmittedPatient admittedPatient = new AdmittedPatient(patient, admission);
-			admittedPatients.add(admittedPatient);
->>>>>>> a754ecb7
 		}
 
 		return admittedPatients;
