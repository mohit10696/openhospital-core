package org.isf.admission.test;


import static org.junit.Assert.assertEquals;

import java.util.ArrayList;

import org.isf.operation.model.Operation;
import org.isf.operation.test.TestOperation;
import org.isf.operation.test.TestOperationContext;
import org.isf.opetype.model.OperationType;
import org.isf.opetype.test.TestOperationType;
import org.isf.opetype.test.TestOperationTypeContext;
import org.isf.patient.model.Patient;
import org.isf.patient.test.TestPatient;
import org.isf.patient.test.TestPatientContext;
import org.isf.pregtreattype.model.PregnantTreatmentType;
import org.isf.pregtreattype.test.TestPregnantTreatmentType;
import org.isf.pregtreattype.test.TestPregnantTreatmentTypeContext;
import org.isf.utils.db.DbJpaUtil;
import org.isf.utils.exception.OHException;
import org.isf.ward.model.Ward;
import org.isf.ward.test.TestWard;
import org.isf.ward.test.TestWardContext;
import org.isf.admission.model.Admission;
import org.isf.admission.model.AdmittedPatient;
import org.isf.admission.service.AdmissionIoOperations;
import org.isf.admtype.model.AdmissionType;
import org.isf.admtype.test.TestAdmissionType;
import org.isf.admtype.test.TestAdmissionTypeContext;
import org.isf.disctype.model.DischargeType;
import org.isf.disctype.test.TestDischargeType;
import org.isf.disctype.test.TestDischargeTypeContext;
import org.isf.disease.model.Disease;
import org.isf.disease.test.TestDisease;
import org.isf.disease.test.TestDiseaseContext;
import org.isf.distype.model.DiseaseType;
import org.isf.distype.test.TestDiseaseType;
import org.isf.distype.test.TestDiseaseTypeContext;
import org.isf.dlvrrestype.model.DeliveryResultType;
import org.isf.dlvrrestype.test.TestDeliveryResultType;
import org.isf.dlvrrestype.test.TestDeliveryResultTypeContext;
import org.isf.dlvrtype.model.DeliveryType;
import org.isf.dlvrtype.test.TestDeliveryType;
import org.isf.dlvrtype.test.TestDeliveryTypeContext;
import org.junit.After;
import org.junit.AfterClass;
import org.junit.Before;
import org.junit.BeforeClass;
import org.junit.Test;
import org.junit.runner.RunWith;
import org.springframework.beans.factory.annotation.Autowired;
import org.springframework.test.context.ContextConfiguration;
import org.springframework.test.context.junit4.SpringRunner;

@RunWith(SpringRunner.class)
@ContextConfiguration(locations = { "classpath:applicationContext.xml" })
public class Tests  
{
	private static DbJpaUtil jpa;
	private static TestAdmission testAdmission;
	private static TestAdmissionContext testAdmissionContext;
	private static TestWard testWard;
	private static TestWardContext testWardContext;
	private static TestPatient testPatient;
	private static TestPatientContext testPatientContext;
	private static TestAdmissionType testAdmissionType;
	private static TestAdmissionTypeContext testAdmissionTypeContext;
	private static TestDiseaseType testDiseaseType;
	private static TestDiseaseTypeContext testDiseaseTypeContext;
	private static TestDisease testDisease;
	private static TestDiseaseContext testDiseaseContext;
	private static TestOperationType testOperationType;
	private static TestOperationTypeContext testOperationTypeContext;
	private static TestOperation testOperation;
	private static TestOperationContext testOperationContext;
	private static TestDischargeType testDischargeType;
	private static TestDischargeTypeContext testDischargeTypeContext;
	private static TestPregnantTreatmentType testPregnantTreatmentType;
	private static TestPregnantTreatmentTypeContext testPregnantTreatmentTypeContext;
	private static TestDeliveryType testDeliveryType;
	private static TestDeliveryTypeContext testDeliveryTypeContext;
	private static TestDeliveryResultType testDeliveryResultType;
	private static TestDeliveryResultTypeContext testDeliveryResultTypeContext;

    @Autowired
    AdmissionIoOperations admissionIoOperation;
	
	@BeforeClass
    public static void setUpClass()  
    {
    	jpa = new DbJpaUtil();
    	testAdmission = new TestAdmission();
    	testAdmissionContext = new TestAdmissionContext();
    	testWard = new TestWard();
    	testWardContext = new TestWardContext();
    	testPatient = new TestPatient();
    	testPatientContext = new TestPatientContext();
    	testAdmissionType = new TestAdmissionType();
    	testAdmissionTypeContext = new TestAdmissionTypeContext();
    	testDiseaseType = new TestDiseaseType();
    	testDiseaseTypeContext = new TestDiseaseTypeContext();
    	testDisease = new TestDisease();
    	testDiseaseContext = new TestDiseaseContext();
    	testOperationType = new TestOperationType();
    	testOperationTypeContext = new TestOperationTypeContext();
    	testOperation = new TestOperation();
    	testOperationContext = new TestOperationContext();
    	testDischargeType = new TestDischargeType();
    	testDischargeTypeContext = new TestDischargeTypeContext();
    	testPregnantTreatmentType = new TestPregnantTreatmentType();
    	testPregnantTreatmentTypeContext = new TestPregnantTreatmentTypeContext();
    	testDeliveryType = new TestDeliveryType();
    	testDeliveryTypeContext = new TestDeliveryTypeContext();
    	testDeliveryResultType = new TestDeliveryResultType();
    	testDeliveryResultTypeContext = new TestDeliveryResultTypeContext();
    	
        return;
    }

    @Before
    public void setUp() throws OHException
    {
        jpa.open();
        
        _saveContext();
		
		return;
    }
        
    @After
    public void tearDown() throws Exception 
    {
        _restoreContext();   
        
        jpa.flush();
        jpa.close();
                
        return;
    }
    
    @AfterClass
    public static void tearDownClass() throws OHException 
    {
    	testAdmission = null;
    	testAdmissionContext = null;
    	testWard = null;
    	testWardContext = null;
    	testPatient = null;
    	testPatientContext = null;
    	testAdmissionType = null;
    	testAdmissionTypeContext = null;
    	testDiseaseType = null;
    	testDiseaseTypeContext = null;
    	testDisease = null;
    	testDiseaseContext = null;
    	testOperationType = null;
    	testOperationTypeContext = null;
    	testOperation = null;
    	testOperationContext = null;
    	testDischargeType = null;
    	testDischargeTypeContext = null;
    	testPregnantTreatmentType = null;
    	testPregnantTreatmentTypeContext = null;
    	testDeliveryType = null;
    	testDeliveryTypeContext = null;
    	testDeliveryResultType = null;
    	testDeliveryResultTypeContext = null;

    	return;
    }
	
		
	@Test
	public void testAdmissionGets()
	{
		int id = 0;
			
		
		try 
		{		
			id = _setupTestAdmission(false);
			_checkAdmissionIntoDb(id);
		} 
		catch (Exception e) 
		{
			e.printStackTrace();		
			assertEquals(true, false);
		}
				
		return;
	}
	
	@Test
	public void testAdmissionSets()
	{
		int id = 0;
			

		try 
		{		
			id = _setupTestAdmission(true);
			_checkAdmissionIntoDb(id);
		} 
		catch (Exception e) 
		{
			e.printStackTrace();		
			assertEquals(true, false);
		}
		
		return;
	}

	@Test
	public void testIoGetAdmittedPatients() 
	{
		int id = 0;
		
		
		try 
		{		
			id = _setupTestAdmission(false);
			Admission foundAdmission = (Admission)jpa.find(Admission.class, id); 
			ArrayList<AdmittedPatient> patients = admissionIoOperation.getAdmittedPatients(null);
			
			assertEquals(foundAdmission.getId(), patients.get(0).getAdmission().getId());
		} 
		catch (Exception e) 
		{
			e.printStackTrace();		
			assertEquals(true, false);
		}
		
		return;
	}

	@Test
	public void testIoGetCurrentAdmission() 
	{
		int id = 0;
		
		
		try 
		{		
			id = _setupTestAdmission(false);
			jpa.beginTransaction();	
			Admission foundAdmission = (Admission)jpa.find(Admission.class, id); 
			foundAdmission.setDisDate(null);
			jpa.merge(foundAdmission);
			jpa.commitTransaction();
			Admission ioAdmission = admissionIoOperation.getCurrentAdmission(foundAdmission.getPatient());
			
			assertEquals(foundAdmission.getNote(), ioAdmission.getNote());
		} 
		catch (Exception e) 
		{
			e.printStackTrace();		
			assertEquals(true, false);
		}
	
		return;
	}
	
	@Test
	public void testIoGetAdmission()
	{
		int id = 0;
		
		
		try 
		{		
			id = _setupTestAdmission(false);
			Admission foundAdmission = admissionIoOperation.getAdmission(id);
			
			testAdmission.check(foundAdmission);
		} 
		catch (Exception e) 
		{
			e.printStackTrace();		
			assertEquals(true, false);
		}
	
		return;
	}
	
	@Test
	public void testIoGetAdmissions() 
	{
		int id = 0;
		
		
		try 
		{		
			id = _setupTestAdmission(false);
			Admission foundAdmission = (Admission)jpa.find(Admission.class, id); 
			ArrayList<Admission> admissions = admissionIoOperation.getAdmissions(foundAdmission.getPatient());
			
			assertEquals(foundAdmission.getId(), admissions.get(admissions.size()-1).getId());
		} 
		catch (Exception e) 
		{
			e.printStackTrace();		
			assertEquals(true, false);
		}
	
		return;
	}
	
	@Test
	public void testIoNewAdmission()
	{
		boolean result = false;

		
		try 
		{		
			Ward ward = testWard.setup(false);
			Patient patient = testPatient.setup(true);
			AdmissionType admissionType = testAdmissionType.setup(false);
			DiseaseType diseaseType = testDiseaseType.setup(false);
			Disease diseaseIn = testDisease.setup(diseaseType, false);
			Disease diseaseOut1 = testDisease.setup(diseaseType, false);
			diseaseOut1.setCode("888");
			Disease diseaseOut2 = testDisease.setup(diseaseType, false);
			diseaseOut2.setCode("777");
			Disease diseaseOut3 = testDisease.setup(diseaseType, false); 
			diseaseOut3.setCode("666");
			OperationType operationType = testOperationType.setup(false);
			Operation operation = testOperation.setup(operationType, false);
			DischargeType dischargeType = testDischargeType.setup(false);
			PregnantTreatmentType pregTreatmentType = testPregnantTreatmentType.setup(false);
			DeliveryType deliveryType = testDeliveryType.setup(false);
			DeliveryResultType deliveryResult = testDeliveryResultType.setup(false);

			
			jpa.beginTransaction();	
			jpa.persist(ward);
			jpa.persist(patient);	
			jpa.persist(admissionType);
			jpa.persist(diseaseType);
			jpa.persist(diseaseIn);
			jpa.persist(diseaseOut1);
			jpa.persist(diseaseOut2);
			jpa.persist(diseaseOut3);
			jpa.persist(operationType);
			jpa.persist(operation);
			jpa.persist(dischargeType);
			jpa.persist(pregTreatmentType);
			jpa.persist(deliveryType);
			jpa.persist(deliveryResult);
			jpa.commitTransaction();
			
			Admission admission = testAdmission.setup(ward, patient, admissionType, diseaseIn, diseaseOut1, 
					diseaseOut2, diseaseOut3, operation, dischargeType, pregTreatmentType, 
					deliveryType, deliveryResult, true);;
					result = admissionIoOperation.newAdmission(admission);
					
					assertEquals(true, result);
					_checkAdmissionIntoDb(admission.getId());
		} 
		catch (Exception e) 
		{
			e.printStackTrace();		
			assertEquals(true, false);
		}
		
		return;
	}

	@Test
	public void testIoNewAdmissionReturnKey() 
	{
		int id = 0;
		
		
		try 
		{		
			Ward ward = testWard.setup(false);
			Patient patient = testPatient.setup(true);
			AdmissionType admissionType = testAdmissionType.setup(false);
			DiseaseType diseaseType = testDiseaseType.setup(false);
			Disease diseaseIn = testDisease.setup(diseaseType, false);
			Disease diseaseOut1 = testDisease.setup(diseaseType, false);
			diseaseOut1.setCode("888");
			Disease diseaseOut2 = testDisease.setup(diseaseType, false);
			diseaseOut2.setCode("777");
			Disease diseaseOut3 = testDisease.setup(diseaseType, false); 
			diseaseOut3.setCode("666");
			OperationType operationType = testOperationType.setup(false);
			Operation operation = testOperation.setup(operationType, false);
			DischargeType dischargeType = testDischargeType.setup(false);
			PregnantTreatmentType pregTreatmentType = testPregnantTreatmentType.setup(false);
			DeliveryType deliveryType = testDeliveryType.setup(false);
			DeliveryResultType deliveryResult = testDeliveryResultType.setup(false);
			
			
			jpa.beginTransaction();	
			jpa.persist(ward);
			jpa.persist(patient);	
			jpa.persist(admissionType);
			jpa.persist(diseaseType);
			jpa.persist(diseaseIn);
			jpa.persist(diseaseOut1);
			jpa.persist(diseaseOut2);
			jpa.persist(diseaseOut3);
			jpa.persist(operationType);
			jpa.persist(operation);
			jpa.persist(dischargeType);
			jpa.persist(pregTreatmentType);
			jpa.persist(deliveryType);
			jpa.persist(deliveryResult);
			jpa.commitTransaction();
						
			Admission admission = testAdmission.setup(ward, patient, admissionType, diseaseIn, diseaseOut1, 
					diseaseOut2, diseaseOut3, operation, dischargeType, pregTreatmentType, 
					deliveryType, deliveryResult, true);;
					id = admissionIoOperation.newAdmissionReturnKey(admission);
					
					_checkAdmissionIntoDb(id);
		} 
		catch (Exception e) 
		{
			e.printStackTrace();		
			assertEquals(true, false);
		}
		
		return;
	}

	@Test
<<<<<<< HEAD
=======
	public void testIoHasAdmissionModified()
	{
		int id = 0;
		boolean result = true;
		
		
		try 
		{		
			id = _setupTestAdmission(false);
			Admission foundAdmission = (Admission)jpa.find(Admission.class, id); 
			result = admissionIoOperation.hasAdmissionModified(foundAdmission);
			
			assertEquals(false, result);
		} 
		catch (Exception e) 
		{
			e.printStackTrace();		
			assertEquals(true, false);
		}
	
		return;
	}

	@Test
>>>>>>> a141e8f3
	public void testIoUpdateAdmission() 
	{
		int id = 0;
		boolean result = false;
		
		
		try 
		{		
			id = _setupTestAdmission(false);
			Admission foundAdmission = (Admission)jpa.find(Admission.class, id);
			jpa.flush();
			foundAdmission.setNote("Update");
			result = admissionIoOperation.updateAdmission(foundAdmission);
			Admission updateAdmission = (Admission)jpa.find(Admission.class, id); 
			
			assertEquals(true, result);
			assertEquals("Update", updateAdmission.getNote());
		} 
		catch (Exception e) 
		{
			e.printStackTrace();		
			assertEquals(true, false);
		}
		
		return;
	}

	@Test
	public void testIoGetAdmissionType() 
	{
		int id = 0;
		
		
		try 
		{		
			id = _setupTestAdmission(false);
			Admission foundAdmission = (Admission)jpa.find(Admission.class, id); 
			ArrayList<AdmissionType> admissionTypes = admissionIoOperation.getAdmissionType();
			
			assertEquals(foundAdmission.getAdmType().getDescription(), admissionTypes.get(admissionTypes.size()-1).getDescription());
		} 
		catch (Exception e) 
		{
			e.printStackTrace();		
			assertEquals(true, false);
		}
		
		return;
	}

	@Test
	public void testIoGetDischargeType()
	{
		int id = 0;
		
		
		try 
		{		
			id = _setupTestAdmission(false);
			Admission foundAdmission = (Admission)jpa.find(Admission.class, id);  
			ArrayList<DischargeType> dischargeTypes = admissionIoOperation.getDischargeType();
			
			assertEquals(foundAdmission.getDisType().getDescription(), dischargeTypes.get(dischargeTypes.size()-1).getDescription());
		} 
		catch (Exception e) 
		{
			e.printStackTrace();		
			assertEquals(true, false);
		}
		
		return;
	}
	
	@Test
	public void testIoGetNextYProg()
	{
		int id = 0;
		int next = 1;
		
		
		try 
		{		
			id = _setupTestAdmission(false);
			Admission foundAdmission = (Admission)jpa.find(Admission.class, id);  
			next = admissionIoOperation.getNextYProg(foundAdmission.getWard().getCode());
			
			assertEquals(foundAdmission.getYProg() + 1, next);
		} 
		catch (Exception e) 
		{
			e.printStackTrace();		
			assertEquals(true, false);
		}
	
		return;
	}
	
	@Test
	public void testIoSetDeleted() 
	{
		int id = 0;
		boolean result = true;
		
		
		try 
		{		
			id = _setupTestAdmission(false);
			Admission foundAdmission = (Admission)jpa.find(Admission.class, id);
			jpa.flush();
			result = admissionIoOperation.setDeleted(foundAdmission.getId());
			
			assertEquals(true, result);
		} 
		catch (Exception e) 
		{
			e.printStackTrace();		
			assertEquals(true, false);
		}

		return;
	}
	
	@Test
	public void testIoGetUsedWardBed()
	{
		int id = 0;
		int result = 0;
		
		
		try 
		{		
			id = _setupTestAdmission(false);
			Admission foundAdmission = (Admission)jpa.find(Admission.class, id);  
			result = admissionIoOperation.getUsedWardBed(foundAdmission.getWard().getCode());
			
			assertEquals(1, result);
		} 
		catch (Exception e) 
		{
			e.printStackTrace();		
			assertEquals(true, false);
		}

		return;
	}
	
	@Test
	public void testIoDeletePatientPhoto()
	{
		int id = 0;
		boolean result = true;
		
		
		try 
		{		
			id = _setupTestAdmission(false);
			Admission foundAdmission = (Admission)jpa.find(Admission.class, id);  
			result = admissionIoOperation.deletePatientPhoto(foundAdmission.getPatient().getCode());
			
			assertEquals(true, result);
			assertEquals(null, foundAdmission.getPatient().getPhoto());
		} 
		catch (Exception e) 
		{
			e.printStackTrace();		
			assertEquals(true, false);
		}

		return;
	}
	
	
	private void _saveContext() throws OHException 
    {	
		testAdmissionContext.saveAll(jpa);
    	testWardContext.saveAll(jpa);
    	testPatientContext.saveAll(jpa);
    	testAdmissionTypeContext.saveAll(jpa);
    	testDiseaseTypeContext.saveAll(jpa);
    	testDiseaseContext.saveAll(jpa);
		testDiseaseContext.addMissingKey(jpa);
    	testOperationTypeContext.saveAll(jpa);
    	testOperationContext.saveAll(jpa);
    	testDischargeTypeContext.saveAll(jpa);
    	testPregnantTreatmentTypeContext.saveAll(jpa);
    	testDeliveryTypeContext.saveAll(jpa);
    	testDeliveryResultTypeContext.saveAll(jpa);
        		
        return;
    }
	
    private void _restoreContext() throws OHException 
    {
		testAdmissionContext.deleteNews(jpa);
    	testWardContext.deleteNews(jpa);
    	testPatientContext.deleteNews(jpa);
    	testAdmissionTypeContext.deleteNews(jpa);
    	testDiseaseContext.deleteNews(jpa);
    	testDiseaseTypeContext.deleteNews(jpa);
    	testOperationContext.deleteNews(jpa);
    	testOperationTypeContext.deleteNews(jpa);
    	testDischargeTypeContext.deleteNews(jpa);
    	testPregnantTreatmentTypeContext.deleteNews(jpa);
    	testDeliveryTypeContext.deleteNews(jpa);
    	testDeliveryResultTypeContext.deleteNews(jpa);
        
        return;
    }
        
	private int _setupTestAdmission(
			boolean usingSet) throws OHException, InterruptedException 
	{
		Admission admission;
		Ward ward = testWard.setup(false);
		Patient patient = testPatient.setup(true);
		AdmissionType admissionType = testAdmissionType.setup(false);
		DiseaseType diseaseType = testDiseaseType.setup(false);
		Disease diseaseIn = testDisease.setup(diseaseType, false);
		Disease diseaseOut1 = testDisease.setup(diseaseType, false);
		diseaseOut1.setCode("888");
		Disease diseaseOut2 = testDisease.setup(diseaseType, false);
		diseaseOut2.setCode("777");
		Disease diseaseOut3 = testDisease.setup(diseaseType, false); 
		diseaseOut3.setCode("666");
		OperationType operationType = testOperationType.setup(false);
		Operation operation = testOperation.setup(operationType, false);
		DischargeType dischargeType = testDischargeType.setup(false);
		PregnantTreatmentType pregTreatmentType = testPregnantTreatmentType.setup(false);
		DeliveryType deliveryType = testDeliveryType.setup(false);
		DeliveryResultType deliveryResult = testDeliveryResultType.setup(false);
		

    	jpa.beginTransaction();	
    	admission = testAdmission.setup(ward, patient, admissionType, diseaseIn, diseaseOut1, 
    			diseaseOut2, diseaseOut3, operation, dischargeType, pregTreatmentType, 
    			deliveryType, deliveryResult, usingSet);
    	jpa.persist(ward);
    	jpa.persist(patient);	
    	jpa.persist(admissionType);
    	jpa.persist(diseaseType);
    	jpa.persist(diseaseIn);
    	jpa.persist(diseaseOut1);
    	jpa.persist(diseaseOut2);
    	jpa.persist(diseaseOut3);
    	jpa.persist(operationType);
    	jpa.persist(operation);
    	jpa.persist(dischargeType);
    	jpa.persist(pregTreatmentType);
    	jpa.persist(deliveryType);
    	jpa.persist(deliveryResult);
    	jpa.persist(admission);
    	jpa.commitTransaction();
    	
		return admission.getId();
	}
		
	private void  _checkAdmissionIntoDb(
			int id) throws OHException 
	{
		Admission foundAdmission;
		

		foundAdmission = (Admission)jpa.find(Admission.class, id); 
		testAdmission.check(foundAdmission);
		
		return;
	}	
}<|MERGE_RESOLUTION|>--- conflicted
+++ resolved
@@ -428,8 +428,6 @@
 	}
 
 	@Test
-<<<<<<< HEAD
-=======
 	public void testIoHasAdmissionModified()
 	{
 		int id = 0;
@@ -454,7 +452,6 @@
 	}
 
 	@Test
->>>>>>> a141e8f3
 	public void testIoUpdateAdmission() 
 	{
 		int id = 0;
