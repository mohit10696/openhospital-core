package org.isf.vactype.service;

/*------------------------------------------
 * IoOperation - methods to interact with DB
 * -----------------------------------------
 * modification history
 * 19/10/2011 - Cla - version is now 1.0
 *------------------------------------------*/


import java.util.ArrayList;

import org.isf.utils.exception.OHException;
import org.isf.vactype.model.VaccineType;
import org.springframework.beans.factory.annotation.Autowired;
import org.springframework.stereotype.Component;
import org.springframework.transaction.annotation.Transactional;

@Component
@Transactional
public class VacTypeIoOperation {
<<<<<<< HEAD
	@Autowired
	private DbJpaUtil jpa;
=======

	@Autowired
	private VaccineTypeIoOperationRepository repository;
>>>>>>> d0c322fc
	
	/**
	 * returns all {@link VaccineType}s from DB	
	 * 	
	 * @return the list of {@link VaccineType}s
	 * @throws OHException 
	 */
	public ArrayList<VaccineType> getVaccineType() throws OHException 
	{
<<<<<<< HEAD
		
		ArrayList<VaccineType> pvaccineType = null;
				
		
		jpa.beginTransaction();
		
		String query = "SELECT * FROM VACCINETYPE ORDER BY VACT_ID_A";
		jpa.createQuery(query, VaccineType.class, false);
		List<VaccineType> vaccineTypeList = (List<VaccineType>)jpa.getList();
		pvaccineType = new ArrayList<VaccineType>(vaccineTypeList);			
		
		jpa.commitTransaction();

		return pvaccineType;
=======
		return new ArrayList<VaccineType>(repository.findAllByOrderByDescriptionAsc()); 
>>>>>>> d0c322fc
	}
	
	/**
	 * inserts a new {@link VaccineType} into DB
	 * 
	 * @param vaccineType - the {@link VaccineType} to insert 
	 * @return <code>true</code> if the item has been inserted, <code>false</code> otherwise
	 * @throws OHException 
	 */
	public boolean newVaccineType(
			VaccineType vaccineType) throws OHException 
	{
<<<<<<< HEAD
		
=======
>>>>>>> d0c322fc
		boolean result = true;
	

		VaccineType savedVaccineType = repository.save(vaccineType);
		result = (savedVaccineType != null);
		
		return result;
	}
	
	/**
	 * updates a {@link VaccineType} in the DB
	 *
	 * @param vaccineType - the item to update
	 * @return <code>true</code> if the item has been updated, <code>false</code> otherwise
	 * @throws OHException 
	 */
	public boolean updateVaccineType(
			VaccineType vaccineType) throws OHException 
	{
<<<<<<< HEAD
		
=======
>>>>>>> d0c322fc
		boolean result = true;
	

		VaccineType savedVaccineType = repository.save(vaccineType);
		result = (savedVaccineType != null);
		
		return result;
	}
	
	/**
	 * deletes a {@link VaccineType} in the DB
	 *
	 * @param vaccineType - the item to delete
	 * @return <code>true</code> if the item has been deleted, <code>false</code> otherwise
	 * @throws OHException 
	 */
	public boolean deleteVaccineType(
			VaccineType vaccineType) throws OHException 
	{
<<<<<<< HEAD
		
=======
>>>>>>> d0c322fc
		boolean result = true;
	
		
		repository.delete(vaccineType);
		
		return result;
	}
	
	
	/**
	 * checks if the code is already in use
	 *
	 * @param code - the {@link VaccineType} code
	 * @return <code>true</code> if the code is already in use, <code>false</code> otherwise
	 * @throws OHException 
	 */
	public boolean isCodePresent(
			String code) throws OHException
	{
<<<<<<< HEAD
		
		VaccineType vaccineType;
		boolean result = false;
=======
		boolean result = true;
	
>>>>>>> d0c322fc
		
		result = repository.exists(code);
		
		return result;
	}
}<|MERGE_RESOLUTION|>--- conflicted
+++ resolved
@@ -19,14 +19,9 @@
 @Component
 @Transactional
 public class VacTypeIoOperation {
-<<<<<<< HEAD
-	@Autowired
-	private DbJpaUtil jpa;
-=======
 
 	@Autowired
 	private VaccineTypeIoOperationRepository repository;
->>>>>>> d0c322fc
 	
 	/**
 	 * returns all {@link VaccineType}s from DB	
@@ -36,24 +31,7 @@
 	 */
 	public ArrayList<VaccineType> getVaccineType() throws OHException 
 	{
-<<<<<<< HEAD
-		
-		ArrayList<VaccineType> pvaccineType = null;
-				
-		
-		jpa.beginTransaction();
-		
-		String query = "SELECT * FROM VACCINETYPE ORDER BY VACT_ID_A";
-		jpa.createQuery(query, VaccineType.class, false);
-		List<VaccineType> vaccineTypeList = (List<VaccineType>)jpa.getList();
-		pvaccineType = new ArrayList<VaccineType>(vaccineTypeList);			
-		
-		jpa.commitTransaction();
-
-		return pvaccineType;
-=======
 		return new ArrayList<VaccineType>(repository.findAllByOrderByDescriptionAsc()); 
->>>>>>> d0c322fc
 	}
 	
 	/**
@@ -66,10 +44,6 @@
 	public boolean newVaccineType(
 			VaccineType vaccineType) throws OHException 
 	{
-<<<<<<< HEAD
-		
-=======
->>>>>>> d0c322fc
 		boolean result = true;
 	
 
@@ -89,10 +63,6 @@
 	public boolean updateVaccineType(
 			VaccineType vaccineType) throws OHException 
 	{
-<<<<<<< HEAD
-		
-=======
->>>>>>> d0c322fc
 		boolean result = true;
 	
 
@@ -112,10 +82,6 @@
 	public boolean deleteVaccineType(
 			VaccineType vaccineType) throws OHException 
 	{
-<<<<<<< HEAD
-		
-=======
->>>>>>> d0c322fc
 		boolean result = true;
 	
 		
@@ -135,14 +101,8 @@
 	public boolean isCodePresent(
 			String code) throws OHException
 	{
-<<<<<<< HEAD
-		
-		VaccineType vaccineType;
-		boolean result = false;
-=======
 		boolean result = true;
 	
->>>>>>> d0c322fc
 		
 		result = repository.exists(code);
 		
