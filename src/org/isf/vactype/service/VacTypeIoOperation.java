--- conflicted
+++ resolved
@@ -33,28 +33,7 @@
 	 */
 	public ArrayList<VaccineType> getVaccineType() throws OHException 
 	{
-<<<<<<< HEAD
-		DbJpaUtil jpa = new DbJpaUtil(); 
-		ArrayList<VaccineType> pvaccineType = null;
-				
-		try{
-			jpa.beginTransaction();
-
-			String query = "SELECT * FROM VACCINETYPE ORDER BY VACT_ID_A";
-			jpa.createQuery(query, VaccineType.class, false);
-			List<VaccineType> vaccineTypeList = (List<VaccineType>)jpa.getList();
-			pvaccineType = new ArrayList<VaccineType>(vaccineTypeList);			
-
-			jpa.commitTransaction();
-		}catch (OHException e) {
-			//DbJpaUtil managed exception
-			jpa.rollbackTransaction();
-			throw e;
-		}
-		return pvaccineType;
-=======
 		return new ArrayList<VaccineType>(repository.findAllByOrderByDescriptionAsc()); 
->>>>>>> a84a3ed8
 	}
 	
 	/**
@@ -73,20 +52,7 @@
 		VaccineType savedVaccineType = repository.save(vaccineType);
 		result = (savedVaccineType != null);
 		
-<<<<<<< HEAD
-		try{
-			jpa.beginTransaction();	
-			jpa.persist(vaccineType);
-			jpa.commitTransaction();
-		}catch (OHException e) {
-			//DbJpaUtil managed exception
-			jpa.rollbackTransaction();
-			throw e;
-		}
-		return result;	
-=======
 		return result;
->>>>>>> a84a3ed8
 	}
 	
 	/**
@@ -105,20 +71,7 @@
 		VaccineType savedVaccineType = repository.save(vaccineType);
 		result = (savedVaccineType != null);
 		
-<<<<<<< HEAD
-		try{
-			jpa.beginTransaction();	
-			jpa.merge(vaccineType);
-			jpa.commitTransaction();
-		}catch (OHException e) {
-			//DbJpaUtil managed exception
-			jpa.rollbackTransaction();
-			throw e;
-		}
-		return result;	
-=======
 		return result;
->>>>>>> a84a3ed8
 	}
 	
 	/**
@@ -134,23 +87,9 @@
 		boolean result = true;
 	
 		
-<<<<<<< HEAD
-		try{
-			jpa.beginTransaction();
-			VaccineType objToRemove = (VaccineType) jpa.find(VaccineType.class, vaccineType.getCode());
-			jpa.remove(objToRemove);
-			jpa.commitTransaction();
-		}catch (OHException e) {
-			//DbJpaUtil managed exception
-			jpa.rollbackTransaction();
-			throw e;
-		}
-		return result;	
-=======
 		repository.delete(vaccineType);
 		
 		return result;
->>>>>>> a84a3ed8
 	}
 	
 	
@@ -164,32 +103,11 @@
 	public boolean isCodePresent(
 			String code) throws OHException
 	{
-<<<<<<< HEAD
-		DbJpaUtil jpa = new DbJpaUtil(); 
-		VaccineType vaccineType;
-		boolean result = false;
-
-		try{
-			jpa.beginTransaction();	
-			vaccineType = (VaccineType)jpa.find(VaccineType.class, code);
-			if (vaccineType != null)
-			{
-				result = true;
-			}
-			jpa.commitTransaction();
-		}catch (OHException e) {
-			//DbJpaUtil managed exception
-			jpa.rollbackTransaction();
-			throw e;
-		}
-		return result;	
-=======
 		boolean result = true;
 	
 		
 		result = repository.exists(code);
 		
 		return result;
->>>>>>> a84a3ed8
 	}
 }