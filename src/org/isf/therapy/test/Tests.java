package org.isf.therapy.test;


import static org.junit.Assert.assertEquals;

import java.util.ArrayList;

import org.isf.utils.db.DbJpaUtil;
import org.isf.utils.exception.OHException;
import org.isf.medicals.model.Medical;
import org.isf.medicals.test.TestMedical;
import org.isf.medicals.test.TestMedicalContext;
import org.isf.medtype.model.MedicalType;
import org.isf.medtype.test.TestMedicalType;
import org.isf.medtype.test.TestMedicalTypeContext;
import org.isf.patient.model.Patient;
import org.isf.patient.test.TestPatient;
import org.isf.patient.test.TestPatientContext;
import org.isf.therapy.model.TherapyRow;
import org.isf.therapy.service.TherapyIoOperations;
import org.junit.After;
import org.junit.AfterClass;
import org.junit.Before;
import org.junit.BeforeClass;
import org.junit.Test;
import org.junit.runner.RunWith;
import org.springframework.beans.factory.annotation.Autowired;
import org.springframework.test.context.ContextConfiguration;
import org.springframework.test.context.junit4.SpringRunner;

@RunWith(SpringRunner.class)
@ContextConfiguration(locations = { "classpath:applicationContext.xml" })
public class Tests  
{
	private static DbJpaUtil jpa;
	private static TestTherapy testTherapyRow;
	private static TestTherapyContext testTherapyRowContext;
	private static TestMedical testMedical;
	private static TestMedicalContext testMedicalContext;
	private static TestMedicalType testMedicalType;
	private static TestMedicalTypeContext testMedicalTypeContext;
	private static TestPatient testPatient;
	private static TestPatientContext testPatientContext;

    @Autowired
    TherapyIoOperations therapyIoOperation;
	
	@BeforeClass
    public static void setUpClass()  
    {
    	jpa = new DbJpaUtil();
    	testTherapyRow = new TestTherapy();
    	testTherapyRowContext = new TestTherapyContext();
    	testPatient = new TestPatient();
    	testPatientContext = new TestPatientContext();
    	testMedical = new TestMedical();
    	testMedicalContext = new TestMedicalContext();
    	testMedicalType = new TestMedicalType();
    	testMedicalTypeContext = new TestMedicalTypeContext();
    	
        return;
    }

    @Before
    public void setUp() throws OHException
    {
        jpa.open();
        
        _saveContext();
		
		return;
    }
        
    @After
    public void tearDown() throws Exception 
    {
        _restoreContext();   
        
        jpa.flush();
        jpa.close();
                
        return;
    }
    
    @AfterClass
    public static void tearDownClass() throws OHException 
    {
    	testTherapyRow = null;
    	testTherapyRowContext = null;
    	testPatient = null;
    	testPatientContext = null;
    	testMedical = null;
    	testMedicalContext = null;
    	testMedicalType = null;
    	testMedicalTypeContext = null;

    	return;
    }
	
		
	@Test
	public void testTherapyRowGets() 
	{
		int id = 0;
			

		try 
		{		
			id = _setupTestTherapyRow(false);
			_checkTherapyRowIntoDb(id);
		} 
		catch (Exception e) 
		{
			System.out.println("==> Test Exception: " + e);		
			assertEquals(true, false);
		}
				
		return;
	}
	
	@Test
	public void testTherapyRowSets() 
	{
		int id = 0;
			

		try 
		{		
			id = _setupTestTherapyRow(true);
			_checkTherapyRowIntoDb(id);
		} 
		catch (Exception e) 
		{
			System.out.println("==> Test Exception: " + e);		
			assertEquals(true, false);
		}
		
		return;
	}
	
	@Test
	public void testIoGetTherapyRow() 
	{
		int id = 0;
		
		
		try 
		{		
			id = _setupTestTherapyRow(false);
			TherapyRow foundTherapyRow = (TherapyRow)jpa.find(TherapyRow.class, id); 
			ArrayList<TherapyRow> therapyRows = therapyIoOperation.getTherapyRows(foundTherapyRow.getPatID().getCode());
			
			assertEquals(foundTherapyRow.getNote(), therapyRows.get(therapyRows.size()-1).getNote());
		} 
		catch (Exception e) 
		{
			System.out.println("==> Test Exception: " + e);		
			assertEquals(true, false);
		}
		
		return;
	}
	
	@Test
	public void testIoNewTherapyRow() 
	{
		int id = 0;		
							
		
		try 
		{		
			MedicalType medicalType = testMedicalType.setup(false);
			Medical medical = testMedical.setup(medicalType, false);
			Patient patient = testPatient.setup(false);
			jpa.beginTransaction();	
			jpa.persist(medicalType);
			jpa.persist(medical);
			jpa.persist(patient);
			jpa.commitTransaction();
			TherapyRow therapyRow = testTherapyRow.setup(patient, medical, true);
<<<<<<< HEAD
			therapyRow = ioOperations.newTherapy(therapyRow);
			id = therapyRow.getTherapyID();
=======
			id = therapyIoOperation.newTherapy(therapyRow);
>>>>>>> a84a3ed8
			
			_checkTherapyRowIntoDb(id);
		} 
		catch (Exception e) 
		{
			System.out.println("==> Test Exception: " + e);		
			assertEquals(true, false);
		}
		
		return;
	}

	@Test
	public void testIoDeleteTherapyRow() 
	{
		int id = 0;
		boolean result = false;
		

		try 
		{		
			id = _setupTestTherapyRow(false);
			TherapyRow foundTherapyRow = (TherapyRow)jpa.find(TherapyRow.class, id); 
			result = therapyIoOperation.deleteAllTherapies(foundTherapyRow.getPatID().getCode());

			assertEquals(true, result);
			result = therapyIoOperation.isCodePresent(id);			
			assertEquals(false, result);
		} 
		catch (Exception e) 
		{
			System.out.println("==> Test Exception: " + e);		
			assertEquals(true, false);
		}
		
		return;
	}
		
	
	private void _saveContext() throws OHException 
    {	
		testMedicalContext.saveAll(jpa);
		testMedicalTypeContext.saveAll(jpa);
		testPatientContext.saveAll(jpa);
		testTherapyRowContext.saveAll(jpa);
        		
        return;
    }
	
    private void _restoreContext() throws OHException 
    {
		System.out.println(testTherapyRowContext.getAllSaved());
		testTherapyRowContext.deleteNews(jpa);
		testPatientContext.deleteNews(jpa);
		testMedicalContext.deleteNews(jpa);
		testMedicalTypeContext.deleteNews(jpa);
        
        return;
    }
        
	private int _setupTestTherapyRow(
			boolean usingSet) throws OHException 
	{
		TherapyRow therapyRow;
		MedicalType medicalType = testMedicalType.setup(false);
		Medical medical = testMedical.setup(medicalType, false);
		Patient patient = testPatient.setup(false);
					

    	jpa.beginTransaction();	
    	jpa.persist(medicalType);
    	jpa.persist(medical);
    	jpa.persist(patient);
    	therapyRow = testTherapyRow.setup(patient, medical, usingSet);
		jpa.persist(therapyRow);
    	jpa.commitTransaction();
    	
		return therapyRow.getTherapyID();
	}
		
	private void  _checkTherapyRowIntoDb(
			int id) throws OHException 
	{
		TherapyRow foundTherapyRow;
		

		foundTherapyRow = (TherapyRow)jpa.find(TherapyRow.class, id); 
		testTherapyRow.check(foundTherapyRow);
		
		return;
	}	
}<|MERGE_RESOLUTION|>--- conflicted
+++ resolved
@@ -178,14 +178,9 @@
 			jpa.persist(patient);
 			jpa.commitTransaction();
 			TherapyRow therapyRow = testTherapyRow.setup(patient, medical, true);
-<<<<<<< HEAD
-			therapyRow = ioOperations.newTherapy(therapyRow);
-			id = therapyRow.getTherapyID();
-=======
-			id = therapyIoOperation.newTherapy(therapyRow);
->>>>>>> a84a3ed8
-			
-			_checkTherapyRowIntoDb(id);
+			therapyIoOperation.newTherapy(therapyRow);
+			
+			_checkTherapyRowIntoDb(therapyRow.getTherapyID());
 		} 
 		catch (Exception e) 
 		{
