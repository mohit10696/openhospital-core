package org.isf.therapy.test;


import static org.junit.Assert.assertEquals;

import java.util.ArrayList;

import org.isf.utils.db.DbJpaUtil;
import org.isf.utils.exception.OHException;
import org.isf.medicals.model.Medical;
import org.isf.medicals.test.TestMedical;
import org.isf.medicals.test.TestMedicalContext;
import org.isf.medtype.model.MedicalType;
import org.isf.medtype.test.TestMedicalType;
import org.isf.medtype.test.TestMedicalTypeContext;
import org.isf.patient.model.Patient;
import org.isf.patient.test.TestPatient;
import org.isf.patient.test.TestPatientContext;
import org.isf.therapy.model.TherapyRow;
import org.isf.therapy.service.TherapyIoOperations;
import org.junit.After;
import org.junit.AfterClass;
import org.junit.Before;
import org.junit.BeforeClass;
import org.junit.Test;
<<<<<<< HEAD
import org.springframework.beans.factory.annotation.Autowired;
=======
import org.junit.runner.RunWith;
import org.springframework.beans.factory.annotation.Autowired;
import org.springframework.test.context.ContextConfiguration;
import org.springframework.test.context.junit4.SpringRunner;
>>>>>>> d0c322fc

@RunWith(SpringRunner.class)
@ContextConfiguration(locations = { "classpath:applicationContext.xml" })
public class Tests  
{
	@Autowired
	private static DbJpaUtil jpa;
	private static TestTherapy testTherapyRow;
	private static TestTherapyContext testTherapyRowContext;
	private static TestMedical testMedical;
	private static TestMedicalContext testMedicalContext;
	private static TestMedicalType testMedicalType;
	private static TestMedicalTypeContext testMedicalTypeContext;
	private static TestPatient testPatient;
	private static TestPatientContext testPatientContext;

    @Autowired
    TherapyIoOperations therapyIoOperation;
	
	@BeforeClass
    public static void setUpClass()  
    {
    	
    	testTherapyRow = new TestTherapy();
    	testTherapyRowContext = new TestTherapyContext();
    	testPatient = new TestPatient();
    	testPatientContext = new TestPatientContext();
    	testMedical = new TestMedical();
    	testMedicalContext = new TestMedicalContext();
    	testMedicalType = new TestMedicalType();
    	testMedicalTypeContext = new TestMedicalTypeContext();
    	
        return;
    }

    @Before
    public void setUp() throws OHException
    {
        jpa.open();
        
        _saveContext();
		
		return;
    }
        
    @After
    public void tearDown() throws Exception 
    {
        _restoreContext();   
        
        jpa.flush();
        jpa.close();
                
        return;
    }
    
    @AfterClass
    public static void tearDownClass() throws OHException 
    {
    	testTherapyRow = null;
    	testTherapyRowContext = null;
    	testPatient = null;
    	testPatientContext = null;
    	testMedical = null;
    	testMedicalContext = null;
    	testMedicalType = null;
    	testMedicalTypeContext = null;

    	return;
    }
	
		
	@Test
	public void testTherapyRowGets() 
	{
		int id = 0;
			

		try 
		{		
			id = _setupTestTherapyRow(false);
			_checkTherapyRowIntoDb(id);
		} 
		catch (Exception e) 
		{
			System.out.println("==> Test Exception: " + e);		
			assertEquals(true, false);
		}
				
		return;
	}
	
	@Test
	public void testTherapyRowSets() 
	{
		int id = 0;
			

		try 
		{		
			id = _setupTestTherapyRow(true);
			_checkTherapyRowIntoDb(id);
		} 
		catch (Exception e) 
		{
			System.out.println("==> Test Exception: " + e);		
			assertEquals(true, false);
		}
		
		return;
	}
	
	@Test
	public void testIoGetTherapyRow() 
	{
		int id = 0;
		
		
		try 
		{		
			id = _setupTestTherapyRow(false);
			TherapyRow foundTherapyRow = (TherapyRow)jpa.find(TherapyRow.class, id); 
			ArrayList<TherapyRow> therapyRows = therapyIoOperation.getTherapyRows(foundTherapyRow.getPatID().getCode());
			
			assertEquals(foundTherapyRow.getNote(), therapyRows.get(therapyRows.size()-1).getNote());
		} 
		catch (Exception e) 
		{
			System.out.println("==> Test Exception: " + e);		
			assertEquals(true, false);
		}
		
		return;
	}
	
	@Test
	public void testIoNewTherapyRow() 
	{
		int id = 0;		
							
		
		try 
		{		
			MedicalType medicalType = testMedicalType.setup(false);
			Medical medical = testMedical.setup(medicalType, false);
			Patient patient = testPatient.setup(false);
			jpa.beginTransaction();	
			jpa.persist(medicalType);
			jpa.persist(medical);
			jpa.persist(patient);
			jpa.commitTransaction();
			TherapyRow therapyRow = testTherapyRow.setup(patient, medical, true);
			id = therapyIoOperation.newTherapy(therapyRow);
			
			_checkTherapyRowIntoDb(id);
		} 
		catch (Exception e) 
		{
			System.out.println("==> Test Exception: " + e);		
			assertEquals(true, false);
		}
		
		return;
	}

	@Test
	public void testIoDeleteTherapyRow() 
	{
		int id = 0;
		boolean result = false;
		

		try 
		{		
			id = _setupTestTherapyRow(false);
			TherapyRow foundTherapyRow = (TherapyRow)jpa.find(TherapyRow.class, id); 
			result = therapyIoOperation.deleteAllTherapies(foundTherapyRow.getPatID().getCode());

			assertEquals(true, result);
			result = therapyIoOperation.isCodePresent(id);			
			assertEquals(false, result);
		} 
		catch (Exception e) 
		{
			System.out.println("==> Test Exception: " + e);		
			assertEquals(true, false);
		}
		
		return;
	}
		
	
	private void _saveContext() throws OHException 
    {	
		testMedicalContext.saveAll(jpa);
		testMedicalTypeContext.saveAll(jpa);
		testPatientContext.saveAll(jpa);
		testTherapyRowContext.saveAll(jpa);
        		
        return;
    }
	
    private void _restoreContext() throws OHException 
    {
		System.out.println(testTherapyRowContext.getAllSaved());
		testTherapyRowContext.deleteNews(jpa);
		testPatientContext.deleteNews(jpa);
		testMedicalContext.deleteNews(jpa);
		testMedicalTypeContext.deleteNews(jpa);
        
        return;
    }
        
	private int _setupTestTherapyRow(
			boolean usingSet) throws OHException 
	{
		TherapyRow therapyRow;
		MedicalType medicalType = testMedicalType.setup(false);
		Medical medical = testMedical.setup(medicalType, false);
		Patient patient = testPatient.setup(false);
					

    	jpa.beginTransaction();	
    	jpa.persist(medicalType);
    	jpa.persist(medical);
    	jpa.persist(patient);
    	therapyRow = testTherapyRow.setup(patient, medical, usingSet);
		jpa.persist(therapyRow);
    	jpa.commitTransaction();
    	
		return therapyRow.getTherapyID();
	}
		
	private void  _checkTherapyRowIntoDb(
			int id) throws OHException 
	{
		TherapyRow foundTherapyRow;
		

		foundTherapyRow = (TherapyRow)jpa.find(TherapyRow.class, id); 
		testTherapyRow.check(foundTherapyRow);
		
		return;
	}	
}<|MERGE_RESOLUTION|>--- conflicted
+++ resolved
@@ -23,20 +23,15 @@
 import org.junit.Before;
 import org.junit.BeforeClass;
 import org.junit.Test;
-<<<<<<< HEAD
-import org.springframework.beans.factory.annotation.Autowired;
-=======
 import org.junit.runner.RunWith;
 import org.springframework.beans.factory.annotation.Autowired;
 import org.springframework.test.context.ContextConfiguration;
 import org.springframework.test.context.junit4.SpringRunner;
->>>>>>> d0c322fc
 
 @RunWith(SpringRunner.class)
 @ContextConfiguration(locations = { "classpath:applicationContext.xml" })
 public class Tests  
 {
-	@Autowired
 	private static DbJpaUtil jpa;
 	private static TestTherapy testTherapyRow;
 	private static TestTherapyContext testTherapyRowContext;
@@ -53,7 +48,7 @@
 	@BeforeClass
     public static void setUpClass()  
     {
-    	
+    	jpa = new DbJpaUtil();
     	testTherapyRow = new TestTherapy();
     	testTherapyRowContext = new TestTherapyContext();
     	testPatient = new TestPatient();
