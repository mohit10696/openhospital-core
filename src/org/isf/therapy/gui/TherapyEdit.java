/**
 * @author Mwithi
 */
package org.isf.therapy.gui;

import java.awt.BorderLayout;
import java.awt.Color;
import java.awt.Component;
import java.awt.Dimension;
import java.awt.FlowLayout;
import java.awt.Font;
import java.awt.GridLayout;
import java.awt.Toolkit;
import java.awt.event.ActionEvent;
import java.awt.event.ActionListener;
import java.awt.event.FocusEvent;
import java.awt.event.FocusListener;
import java.awt.event.KeyEvent;
import java.awt.event.MouseEvent;
import java.awt.event.MouseListener;
import java.awt.event.WindowAdapter;
import java.awt.event.WindowEvent;
import java.beans.PropertyChangeEvent;
import java.beans.PropertyChangeListener;
import java.text.SimpleDateFormat;
import java.util.ArrayList;
import java.util.Date;
import java.util.GregorianCalendar;
import java.util.Hashtable;

import javax.swing.BorderFactory;
import javax.swing.Box;
import javax.swing.BoxLayout;
import javax.swing.ImageIcon;
import javax.swing.JButton;
import javax.swing.JCheckBox;
import javax.swing.JDialog;
import javax.swing.JFrame;
import javax.swing.JLabel;
import javax.swing.JList;
import javax.swing.JOptionPane;
import javax.swing.JPanel;
import javax.swing.JScrollPane;
import javax.swing.JTextArea;
import javax.swing.ListModel;
import javax.swing.SwingConstants;

import org.isf.generaldata.GeneralData;
import org.isf.generaldata.MessageBundle;
import org.isf.medicals.manager.MedicalBrowsingManager;
import org.isf.medicals.model.Medical;
import org.isf.patient.manager.PatientBrowserManager;
import org.isf.patient.model.Patient;
import org.isf.therapy.manager.TherapyManager;
import org.isf.therapy.model.Therapy;
import org.isf.therapy.model.TherapyRow;
import org.isf.utils.exception.OHServiceException;
import org.isf.utils.exception.model.OHExceptionMessage;
import org.isf.utils.jobjects.JAgenda;
import org.isf.utils.jobjects.JAgenda.AgendaDayObject;
import org.isf.visits.gui.InsertVisit;
import org.isf.visits.manager.VisitManager;
import org.isf.visits.model.Visit;

import com.toedter.calendar.JMonthChooser;
import com.toedter.calendar.JYearChooser;


/**
 * This code was edited or generated using CloudGarden's Jigloo SWT/Swing GUI
 * Builder, which is free for non-commercial use. If Jigloo is being used
 * commercially (ie, by a corporation, company or business for any purpose
 * whatever) then you should purchase a license for each developer using Jigloo.
 * Please visit www.cloudgarden.com for details. Use of Jigloo implies
 * acceptance of these licensing terms. A COMMERCIAL LICENSE HAS NOT BEEN
 * PURCHASED FOR THIS MACHINE, SO JIGLOO OR THIS CODE CANNOT BE USED LEGALLY FOR
 * ANY CORPORATE OR COMMERCIAL PURPOSE.
 */
public class TherapyEdit extends JDialog {

	private JAgenda jAgenda;
	private JPanel northPanel;
	private JPanel monthYearPanel;
	private JYearChooser yearChooser;
	private JMonthChooser monthChooser;
	private JPanel patientPanel;
	private JPanel eastPanel;
	private JPanel southPanel;
	private JTextArea noteTextArea;
	private JScrollPane noteScrollPane;
	private JPanel therapyPanel;
	private JPanel visitPanel;
	private JPanel notifyAndSMSPanel;
	private JPanel actionsPanel;
	private Patient patient;
	private boolean admitted;
	private JButton addVisit;
	private JButton removeVisit;

	private JButton removeTherapy;
	private JButton addTherapy;
	private JButton editTherapy;
	private JButton checkTherapy;
	private JLabel therapyCheckLabel;
	private JButton checkIconButton;
	private JButton smsIconButton;
	private JButton notifyIconButton;
	private JCheckBox notifyCheckBox;
	private JCheckBox smsCheckBox;
	private JButton closeButton;
	private JButton saveButton;
//	private JButton reportButton; TODO to enable when a report will be designed

	private boolean checked = false;
	private boolean available = false;
	private boolean therapyModified = false;
	private boolean notifiable = false;
	private boolean smsenable = false;
	private boolean visitModified = false;
	private Therapy selectedTherapy;
	private Visit selectedVisit;
	private Hashtable<Integer, Therapy> hashTableTherapy;
	private Hashtable<Integer, TherapyRow> hashTableThRow;
	private Hashtable<Integer, Visit> hashTableVisits;

	private static final int TherapyButtonWidth = 200;
	private static final int VisitButtonWidth = 200;
	private static final int ActionsButtonWidth = 140;
	private static final int AllButtonHeight = 30;

	private static final long serialVersionUID = 1L;

	private MedicalBrowsingManager medBrowser = new MedicalBrowsingManager();
	private TherapyManager thManager = new TherapyManager();
	private VisitManager vstManager = new VisitManager();
	private ArrayList<Medical> medArray;
	private ArrayList<Double> qtyArray = new ArrayList<Double>();
	private ArrayList<Therapy> therapies = new ArrayList<Therapy>();
	private ArrayList<TherapyRow> thRows = new ArrayList<TherapyRow>();
	private ArrayList<Visit> visits = new ArrayList<Visit>();

	public TherapyEdit(JFrame owner, Patient patient, boolean admitted) {
		super(owner, true);
		try {
			this.medArray = medBrowser.getMedicals();
		} catch (OHServiceException e1) {
			this.medArray = null;
			JOptionPane.showMessageDialog(null, e1.getMessage());
		}
		this.patient = patient;
		this.admitted = admitted;
		initComponents();
		addWindowListener(new WindowAdapter() {

			public void windowClosing(WindowEvent e) {
				// force close operation
				closeButton.doClick();
				
				// to free memory
				if (medArray != null) medArray.clear();
				if (therapies != null) therapies.clear();
				if (thRows != null) thRows.clear();
				if (qtyArray != null) qtyArray.clear();
				if (visits != null) visits.clear();
			}
		});
		Dimension screenSize = Toolkit.getDefaultToolkit().getScreenSize();
		// setResizable(false);
		setTitle(MessageBundle.getMessage("angal.therapy.therapy"));
		setSize(new Dimension(screenSize.width - 20, screenSize.height - 100));

	}

	private void initComponents() {

		getContentPane().setLayout(new BorderLayout());

		jAgenda = new JAgenda(TherapyEdit.this);

		/*
		 * Rows in the therapies table
		 */
		try {
			thRows = thManager.getTherapyRows(patient.getCode());
		}catch(OHServiceException e){
			if(e.getMessages() != null){
				for(OHExceptionMessage msg : e.getMessages()){
					JOptionPane.showMessageDialog(null, msg.getMessage(), msg.getTitle() == null ? "" : msg.getTitle(), msg.getLevel().getSwingSeverity());
				}
			}
		}
		
		/*
		 * HashTable of the rows
		 */
		hashTableThRow = new Hashtable<Integer, TherapyRow>();
		if (!thRows.isEmpty()) {
			for (TherapyRow thRow : thRows) {
				hashTableThRow.put(thRow.getTherapyID(), thRow);
			}
		}
		
		/*
		 * Therapy(s) related to the rows in the therapies table
		 */
		try {
			therapies = thManager.getTherapies(thRows);
		}catch(OHServiceException e){
			if(e.getMessages() != null){
				for(OHExceptionMessage msg : e.getMessages()){
					JOptionPane.showMessageDialog(null, msg.getMessage(), msg.getTitle() == null ? "" : msg.getTitle(), msg.getLevel().getSwingSeverity());
				}
			}
		}
		
		/*
		 * Visit(s) in the visits table
		 */
		try {
			visits = vstManager.getVisits(patient.getCode());
		} catch (OHServiceException e) {
			if(e.getMessages() != null){
				for(OHExceptionMessage msg : e.getMessages()){
					JOptionPane.showMessageDialog(null, msg.getMessage(), msg.getTitle() == null ? "" : msg.getTitle(), msg.getLevel().getSwingSeverity());
				}
			}
		}
		
		/*
		 * HashTable of the visits
		 */
		hashTableVisits = new Hashtable<Integer, Visit>();
		if (!visits.isEmpty()) {
			for (Visit visit : visits) {
				hashTableVisits.put(visit.getVisitID(), visit);
			}
		}

		for (int i = 0; i < jAgenda.getDayPanel().getComponentCount(); i++) {
			org.isf.utils.jobjects.JAgenda.AgendaDayObject obj = (org.isf.utils.jobjects.JAgenda.AgendaDayObject) jAgenda
					.getDayPanel().getComponent(i);
			if (obj.getList() != null)
				obj.getList().addMouseListener(new MyMouseListener());
		}

		getContentPane().add(jAgenda, BorderLayout.CENTER);
		getContentPane().add(getNorthPanel(), BorderLayout.NORTH);
		getContentPane().add(getEastPanel(), BorderLayout.EAST);
		getContentPane().add(getSouthPanel(), BorderLayout.SOUTH);

		showAll();

		setSize(540, 480);
	}

	private void showAll() {
		jAgenda.removeAll();
		if (therapies != null) showTherapies();
		if (visits != null) showVisits();
		noteTextArea.setText("");
		smsCheckBox.setEnabled(false);
		notifyCheckBox.setEnabled(false);
	}

	private void showTherapies() {
		
		hashTableTherapy = new Hashtable<Integer, Therapy>();
		for (Therapy th : therapies) {
			hashTableTherapy.put(th.getTherapyID(), th);
			showTherapy(th);
		}
	}

	private void showTherapy(Therapy th) {
		for (GregorianCalendar gc : th.getDates()) {
			// System.out.println(th.numTherapy+"-"+formatDate(gc));
			if (gc.get(GregorianCalendar.YEAR) == yearChooser.getYear()) {
				if (gc.get(GregorianCalendar.MONTH) == monthChooser.getMonth()) {
					// jAgenda.addElement(index, th,
					// gc.get(GregorianCalendar.DAY_OF_MONTH));
					jAgenda.addElement(th, gc.get(GregorianCalendar.DAY_OF_MONTH));
					notifyCheckBox.setSelected(th.isNotify());
				}
			}
		}
	}

	private void showVisits() {
		for (Visit visit : visits) {
			// System.out.println(th.numTherapy+"-"+formatDate(gc));
			if (visit.getDate().get(GregorianCalendar.YEAR) == yearChooser.getYear()) {
				if (visit.getDate().get(GregorianCalendar.MONTH) == monthChooser.getMonth()) {
					// jAgenda.addElement(index, th,
					// gc.get(GregorianCalendar.DAY_OF_MONTH));
					jAgenda.addElement(visit, visit.getDate().get(GregorianCalendar.DAY_OF_MONTH));
				}
			}
		}
	}

	private JPanel getSouthPanel() {
		if (southPanel == null) {
			southPanel = new JPanel();
			southPanel.setBorder(BorderFactory.createTitledBorder(MessageBundle.getMessage("angal.therapy.note"))); //$NON-NLS-1$
			southPanel.add(getNote());

		}
		return southPanel;
	}

	private JScrollPane getNote() {
		if (noteTextArea == null) {
			noteTextArea = new JTextArea(4, 100);
			noteTextArea.setLineWrap(true);
			noteTextArea.setEnabled(false);
			//noteTextArea.setAutoscrolls(true);
			noteScrollPane = new JScrollPane(noteTextArea);
			noteTextArea.addFocusListener(new FocusListener() {

				public void focusLost(FocusEvent e) {
					if (selectedTherapy != null) {
						String note = noteTextArea.getText();
						//if (selectedTherapy.getNote() != null && !selectedTherapy.getNote().equals(note))
							selectedTherapy.setNote(note);
						hashTableThRow.get(selectedTherapy.getTherapyID()).setNote(note);
						therapyModified = true;
						saveButton.setEnabled(true);
					}
					if (selectedVisit != null) {
						String note = noteTextArea.getText();
						//if (selectedVisit.getNote() != null && !selectedVisit.getNote().equals(note))
							selectedVisit.setNote(note);
						hashTableVisits.get(selectedVisit.getVisitID()).setNote(note);
						visitModified = true;
						saveButton.setEnabled(true);
					}
				}

				public void focusGained(FocusEvent e) {
				}
			});
		}
		return noteScrollPane;
	}

	private JPanel getEastPanel() {
		if (eastPanel == null) {
			eastPanel = new JPanel();
			eastPanel.setLayout(new BoxLayout(eastPanel, BoxLayout.Y_AXIS));
			eastPanel.add(getTherapyPanel());
			eastPanel.add(getVisitPanel());
			eastPanel.add(getNotifyAndSMSPanel());
			eastPanel.add(getActionsPanel());

		}
		return eastPanel;
	}

	private JPanel getVisitPanel() {
		if (visitPanel == null) {
			visitPanel = new JPanel();
			visitPanel.setAlignmentX(Component.LEFT_ALIGNMENT);
			visitPanel.setLayout(new BoxLayout(visitPanel, BoxLayout.Y_AXIS));
			visitPanel.setMaximumSize(new Dimension(Short.MAX_VALUE, Short.MAX_VALUE));
			visitPanel.setBorder(BorderFactory.createTitledBorder(MessageBundle.getMessage("angal.therapy.visitsandreview"))); //$NON-NLS-1$
			visitPanel.add(getAddVisitButton());
			visitPanel.add(getRemoveVisitButton());
			visitPanel.add(Box.createVerticalGlue());

		}
		return visitPanel;
	}

	private JButton getRemoveVisitButton() {
		if (removeVisit == null) {
			removeVisit = new JButton(MessageBundle.getMessage("angal.therapy.removevisit")); //$NON-NLS-1$
			removeVisit.setIcon(new ImageIcon("rsc/icons/delete_button.png"));
			removeVisit.setMnemonic(KeyEvent.VK_W);
			if (admitted) {
				removeVisit.setEnabled(false);
			}
			removeVisit.setMaximumSize(new Dimension(VisitButtonWidth, AllButtonHeight));
			removeVisit.setHorizontalAlignment(SwingConstants.LEFT);
			removeVisit.addActionListener(new ActionListener() {

				public void actionPerformed(ActionEvent e) {
					if (selectedVisit == null)
						return;
					visits.remove(selectedVisit);
					visitModified = true;
					saveButton.setEnabled(true);
					showAll();
				}
			});
		}
		return removeVisit;
	}

	private JButton getAddVisitButton() {
		if (addVisit == null) {
			addVisit = new JButton(MessageBundle.getMessage("angal.therapy.addvisit")); //$NON-NLS-1$
			addVisit.setIcon(new ImageIcon("rsc/icons/calendar_button.png"));
			addVisit.setMnemonic(KeyEvent.VK_V);
			addVisit.setMaximumSize(new Dimension(VisitButtonWidth, AllButtonHeight));
			addVisit.setHorizontalAlignment(SwingConstants.LEFT);
			if (admitted) {
				addVisit.setEnabled(false);
			}
			addVisit.addActionListener(new ActionListener() {

				public void actionPerformed(ActionEvent e) {

					InsertVisit newVisit = new InsertVisit(TherapyEdit.this);
					newVisit.setDefaultCloseOperation(JDialog.DISPOSE_ON_CLOSE);
					newVisit.setVisible(true);
					
					Date date = newVisit.getVisitDate();
					
					if (date != null) {
						
						Visit visit = new Visit();
						visit.setDate(date);
						visit.setPatient(patient);
						
						VisitManager vstManager = new VisitManager();
						int visitID = 0;
						try {
							visitID = vstManager.newVisit(visit);
						} catch (OHServiceException e1) {
							if(e1.getMessages() != null){
								for(OHExceptionMessage msg : e1.getMessages()){
									JOptionPane.showMessageDialog(null, msg.getMessage(), msg.getTitle() == null ? "" : msg.getTitle(), msg.getLevel().getSwingSeverity());
								}
							}
						}
						if (visitID > 0) {
							visit.setVisitID(visitID);
							visits.add(visit);
							hashTableVisits.put(visitID, visit);
							//visitModified = true;
							if (smsenable) smsCheckBox.setEnabled(true);
							if (notifiable) notifyCheckBox.setEnabled(true);
							//saveButton.setEnabled(true);
							showAll();
						}
					} else {
						return;
					}
				}
			});
		}
		return addVisit;
	}

	private JPanel getNotifyAndSMSPanel() {
		if (notifyAndSMSPanel == null) {
			notifyAndSMSPanel = new JPanel();
			notifyAndSMSPanel.setAlignmentX(Component.LEFT_ALIGNMENT);
			notifyAndSMSPanel.setLayout(new BoxLayout(notifyAndSMSPanel, BoxLayout.Y_AXIS));
			notifyAndSMSPanel.setMaximumSize(new Dimension(Short.MAX_VALUE, Short.MAX_VALUE));
			notifyAndSMSPanel.setBorder(BorderFactory.createTitledBorder(MessageBundle.getMessage("angal.therapy.notifyandsms"))); //$NON-NLS-1$
			notifyAndSMSPanel.add(Box.createVerticalGlue());
			JPanel notifyPanel = new JPanel(new FlowLayout(FlowLayout.LEFT));
			notifyPanel.add(getNotifyIconButton());
			notifyPanel.add(getNotifyCheckBox());
			notifyAndSMSPanel.add(notifyPanel);
			JPanel smsPanel = new JPanel(new FlowLayout(FlowLayout.LEFT));
			smsPanel.add(getSmsIconButton());
			smsPanel.add(getSmsCheckBox());
			notifyAndSMSPanel.add(smsPanel);
			notifyAndSMSPanel.add(Box.createVerticalGlue());
			
		}
		return notifyAndSMSPanel;
	}

	private JButton getNotifyIconButton() {
		if (notifyIconButton == null) {
			notifyIconButton = new JButton();
			notifyIconButton.setIcon(new ImageIcon("rsc/icons/notify_dialog.png"));
			notifyIconButton.setOpaque(false);
			notifyIconButton.setBorderPainted(false);
			notifyIconButton.setFocusPainted(false);
			notifyIconButton.setContentAreaFilled(false);
			notifyIconButton.setAlignmentX(Component.CENTER_ALIGNMENT);
		}
		return notifyIconButton;
	}

	private JCheckBox getNotifyCheckBox() {
		if (notifyCheckBox == null) {
			notifyCheckBox = new JCheckBox(MessageBundle.getMessage("angal.therapy.important")); //$NON-NLS-1$
			notifyCheckBox.setSelected(false);
			notifyCheckBox.setAlignmentX(CENTER_ALIGNMENT);
			if 	(!admitted) {
				notifiable = false;
				notifyCheckBox.setEnabled(false);
			} else if (thRows.isEmpty()) {
				notifiable = true;
				notifyCheckBox.setEnabled(false);
			}
			notifyCheckBox.addActionListener(new ActionListener() {

				public void actionPerformed(ActionEvent e) {
					selectedTherapy.setNotify(!selectedTherapy.isNotify());
					saveButton.setEnabled(true);
				}
			});
		}
		return notifyCheckBox;
	}

	private JButton getSmsIconButton() {
		if (smsIconButton == null) {
			smsIconButton = new JButton();
			smsIconButton.setIcon(new ImageIcon("rsc/icons/SMS_dialog.png"));
			smsIconButton.setOpaque(false);
			smsIconButton.setBorderPainted(false);
			smsIconButton.setFocusPainted(false);
			smsIconButton.setContentAreaFilled(false);
			smsIconButton.setAlignmentX(Component.CENTER_ALIGNMENT);

		}
		return smsIconButton;
	}

	private JButton getCheckIconButton() {
		if (checkIconButton == null) {
			checkIconButton = new JButton();
			checkIconButton.setIcon(new ImageIcon("rsc/icons/delete_dialog.png"));
			checkIconButton.setOpaque(false);
			checkIconButton.setBorderPainted(false);
			checkIconButton.setFocusPainted(false);
			checkIconButton.setContentAreaFilled(false);
			checkIconButton.setMaximumSize(new Dimension(Short.MAX_VALUE, AllButtonHeight));
			checkIconButton.setMinimumSize(new Dimension(AllButtonHeight, AllButtonHeight));
		}
		return checkIconButton;
	}

	private JCheckBox getSmsCheckBox() {
		if (smsCheckBox == null) {
			smsCheckBox = new JCheckBox(MessageBundle.getMessage("angal.therapy.smsm")); //$NON-NLS-1$
			smsCheckBox.setSelected(false);
			smsCheckBox.setEnabled(false);
			smsCheckBox.setAlignmentX(CENTER_ALIGNMENT);
			smsCheckBox.setAlignmentY(CENTER_ALIGNMENT);
			if (!GeneralData.SMSENABLED || admitted) {
				smsenable = false;
			} else {
				smsenable = true;
			}
			smsCheckBox.addActionListener(new ActionListener() {

				public void actionPerformed(ActionEvent e) {
					String telephone = patient.getTelephone();
					if (smsCheckBox.isSelected() && (telephone.equals("") || telephone.length() < 7)) {
						JOptionPane.showMessageDialog(TherapyEdit.this, 
								MessageBundle.getMessage("angal.therapy.theresnotelephonenumberassociatedwiththispatient"), //$NON-NLS-1$
								MessageBundle.getMessage("angal.therapy.warning"), //$NON-NLS-1$
								JOptionPane.WARNING_MESSAGE);
						int ok = JOptionPane.showConfirmDialog(
								TherapyEdit.this,
								MessageBundle.getMessage("angal.therapy.doyouwanttosetanumernowfor") + " " + patient.getName(),
								MessageBundle.getMessage("angal.therapy.settelephonenumber"),
								JOptionPane.CANCEL_OPTION); //$NON-NLS-1$
						if (ok == JOptionPane.YES_OPTION) {
							
							String number = JOptionPane.showInputDialog(
									MessageBundle.getMessage("angal.therapy.telephonenumberfor") + " " + patient.getName());
							if (number != null) {
								patient.setTelephone(number);
								PatientBrowserManager patManager = new PatientBrowserManager();
								try{
									patManager.updatePatient(patient);
								}catch(OHServiceException ex){
									if(ex.getMessages() != null){
										for(OHExceptionMessage msg : ex.getMessages()){
											JOptionPane.showMessageDialog(null, msg.getMessage(), msg.getTitle() == null ? "" : msg.getTitle(), msg.getLevel().getSwingSeverity());
										}
									}
								}
							}
						} else return;
					}
					if (selectedTherapy != null) {
						selectedTherapy.setSms(smsCheckBox.isSelected());
						hashTableThRow.get(selectedTherapy.getTherapyID()).setSms(smsCheckBox.isSelected());
						therapyModified = true;
					} else if (selectedVisit != null) {
						selectedVisit.setSms(smsCheckBox.isSelected());
						visitModified = true;
					}
					saveButton.setEnabled(true);
				}
			});
		}
		return smsCheckBox;
	}

	private JPanel getActionsPanel() {
		if (actionsPanel == null) {
			actionsPanel = new JPanel();
			actionsPanel.setLayout(new BoxLayout(actionsPanel, BoxLayout.Y_AXIS));
			actionsPanel.setMaximumSize(new Dimension(Short.MAX_VALUE, Short.MAX_VALUE));
			actionsPanel.setBorder(BorderFactory.createTitledBorder(MessageBundle.getMessage("angal.therapy.actions"))); //$NON-NLS-1$
			actionsPanel.add(Box.createVerticalGlue());
			//TODO: actionsPanel.add(getReportButton());
			actionsPanel.add(getSaveButton());
			actionsPanel.add(getCloseButton());
		}
		return actionsPanel;
	}

	/*
	 * TODO: riattivarlo in seguito.
	 * 
	 * private JButton getReportButton() {
		if (reportButton == null) {
			reportButton = new JButton("Report");
			reportButton.setIcon(new ImageIcon("rsc/icons/list_button.png"));
			reportButton.setMnemonic(KeyEvent.VK_P);
			reportButton.setMaximumSize(new Dimension(ActionsButtonWidth,
					AllButtonHeight));
			reportButton.setHorizontalAlignment(SwingConstants.LEFT);
			reportButton.addActionListener(new ActionListener() {

				public void actionPerformed(ActionEvent e) {

				}
			});
		}
		return reportButton;
	}*/

	private JButton getSaveButton() {
		if (saveButton == null) {
			saveButton = new JButton(MessageBundle.getMessage("angal.common.savem")); //$NON-NLS-1$
			saveButton.setIcon(new ImageIcon("rsc/icons/save_button.png"));
			saveButton.setMnemonic(KeyEvent.VK_S);
			saveButton.setEnabled(false);
			saveButton.setMaximumSize(new Dimension(ActionsButtonWidth,
					AllButtonHeight));
			saveButton.setHorizontalAlignment(SwingConstants.LEFT);
			saveButton.addActionListener(new ActionListener() {

				public void actionPerformed(ActionEvent e) {

					int ok;
					boolean saveTherapies = false;
					
					/*
					 * Check Therapies before save
					 */
					if (therapyModified) {
						if (thRows.isEmpty()) {
							ok = JOptionPane.showConfirmDialog(
									TherapyEdit.this,
									MessageBundle.getMessage("angal.therapy.deletealltherapiesfor") + " " + patient.getName(),
									MessageBundle.getMessage("angal.therapy.notherapies"),
									JOptionPane.CANCEL_OPTION); //$NON-NLS-1$
							if (ok == JOptionPane.YES_OPTION) {
								try {
									thManager.deleteAllTherapies(patient.getCode());
								} catch (OHServiceException ex) {
									if(ex.getMessages() != null){
										for(OHExceptionMessage msg : ex.getMessages()){
											JOptionPane.showMessageDialog(null, msg.getMessage(), msg.getTitle() == null ? "" : msg.getTitle(), msg.getLevel().getSwingSeverity());
										}
									}
								}
							} else return;
						} else {
							if (checked) {
								if (available) {
										saveTherapies = true;
								} else {
									ok = JOptionPane.showConfirmDialog(
											TherapyEdit.this,
											MessageBundle.getMessage("angal.therapy.thetherapyisnotavailablecontinue"),
											MessageBundle.getMessage("angal.therapy.notavailable"),
											JOptionPane.CANCEL_OPTION); //$NON-NLS-1$
									if (ok == JOptionPane.YES_OPTION)
										saveTherapies = true;
									else
										return;
								}
							} else {
								ok = JOptionPane.showConfirmDialog(
										TherapyEdit.this,
										MessageBundle.getMessage("angal.therapy.thetherapyhasnotbeencheckedcontinue"),
										MessageBundle.getMessage("angal.therapy.notchecked"),
										JOptionPane.CANCEL_OPTION); //$NON-NLS-1$
								if (ok == JOptionPane.YES_OPTION)
									saveTherapies = true;
								else
									return;
							}
						}
					}

					/*
					 * Check visits before save.
					 */
					try {
						if (visitModified) {
							if (visits.isEmpty()) {
								ok = JOptionPane.showConfirmDialog(
										TherapyEdit.this,
										MessageBundle.getMessage("angal.therapy.deleteallvisitsfor") + " " + patient.getName(),
										MessageBundle.getMessage("angal.therapy.novisits"),
										JOptionPane.CANCEL_OPTION); //$NON-NLS-1$
								if (ok == JOptionPane.YES_OPTION) {
									vstManager.deleteAllVisits(patient.getCode());
								} else 	return;
							} else {
								if (vstManager.newVisits(visits)) {
									JOptionPane.showMessageDialog(TherapyEdit.this,
											MessageBundle.getMessage("angal.therapy.patientvisitssaved")); //$NON-NLS-1$
								} else {
									JOptionPane.showMessageDialog(TherapyEdit.this,
											MessageBundle.getMessage("angal.therapy.patientvisitscouldnotbesaved")); //$NON-NLS-1$
								}
							}
						}
					} catch (OHServiceException ex) {
						if(ex.getMessages() != null){
							for(OHExceptionMessage msg : ex.getMessages()){
								JOptionPane.showMessageDialog(null, msg.getMessage(), msg.getTitle() == null ? "" : msg.getTitle(), msg.getLevel().getSwingSeverity());
							}
						}
					}
					
					if (!therapyModified && !visitModified) {
						ok = JOptionPane.showConfirmDialog(
								TherapyEdit.this,
								MessageBundle.getMessage("angal.therapy.changenotifysettingsfor") + " " + patient.getName(),
								MessageBundle.getMessage("angal.therapy.notifychanged"),
								JOptionPane.CANCEL_OPTION); //$NON-NLS-1$
						if (ok == JOptionPane.YES_OPTION)
							saveTherapies = true;
						else
							return;
					}
					
					if (saveTherapies) {
						try {
							if (thManager.newTherapies(thRows)) {
								JOptionPane.showMessageDialog(TherapyEdit.this,
										MessageBundle.getMessage("angal.therapy.therapiesplansaved"));
							} else {
								JOptionPane.showMessageDialog(TherapyEdit.this,
										MessageBundle.getMessage("angal.therapy.therapiesplancouldnotbesaved"));
							}
						} catch (OHServiceException ex) {
							if(ex.getMessages() != null){
								for(OHExceptionMessage msg : ex.getMessages()){
									JOptionPane.showMessageDialog(null, msg.getMessage(), msg.getTitle() == null ? "" : msg.getTitle(), msg.getLevel().getSwingSeverity());
								}
							}
						}
					}
					
					therapyModified = false;
					visitModified = false;
					saveButton.setEnabled(false);
				}
			});
		}
		return saveButton;
	}

	private JButton getCloseButton() {
		if (closeButton == null) {
			closeButton = new JButton(MessageBundle.getMessage("angal.common.close")); //$NON-NLS-1$
			closeButton.setIcon(new ImageIcon("rsc/icons/close_button.png"));
			closeButton.setMnemonic(KeyEvent.VK_X);
			closeButton.setMaximumSize(new Dimension(ActionsButtonWidth,
					AllButtonHeight));
			closeButton.setHorizontalAlignment(SwingConstants.LEFT);
			closeButton.addActionListener(new ActionListener() {

				public void actionPerformed(ActionEvent e) {
					// to free memory
					if (therapyModified || visitModified) {
						int ok = JOptionPane
								.showConfirmDialog(TherapyEdit.this,
										MessageBundle.getMessage("angal.common.save") + "?"); //$NON-NLS-1$
						if (ok == JOptionPane.YES_OPTION) {
							saveButton.doClick();
						} else if (ok == JOptionPane.NO_OPTION) {
							//NO -> do nothing
						} else if (ok == JOptionPane.CANCEL_OPTION) {
							return;
						}
					} 
					
					if (medArray != null) medArray.clear();
					if (therapies != null) therapies.clear();
					if (thRows != null) thRows.clear();
					if (qtyArray != null) qtyArray.clear();
					if (visits != null) visits.clear();
					dispose();
				}
			});
		}
		return closeButton;
	}

	private JPanel getTherapyPanel() {
		if (therapyPanel == null) {
			therapyPanel = new JPanel();
			therapyPanel.setLayout(new BoxLayout(therapyPanel, BoxLayout.Y_AXIS));
			therapyPanel.setMaximumSize(new Dimension(Short.MAX_VALUE, Short.MAX_VALUE));
			therapyPanel.setBorder(BorderFactory.createTitledBorder(MessageBundle.getMessage("angal.therapy.therapy"))); //$NON-NLS-1$
			therapyPanel.add(getAddTherapyButton());
			therapyPanel.add(getEditTherapyButton());
			therapyPanel.add(getRemoveTherapyButton());
			therapyPanel.add(getCheckTherapyButton());
			therapyPanel.add(Box.createVerticalGlue());
			therapyPanel.add(getCheckIconButton());
			therapyPanel.add(getTherapyCheckLabel());
			therapyPanel.add(Box.createVerticalGlue());
		}
		return therapyPanel;
	}

	private JLabel getTherapyCheckLabel() {
		if (therapyCheckLabel == null) {
			therapyCheckLabel = new JLabel(MessageBundle.getMessage("angal.therapy.notcheckedm")); //$NON-NLS-1$
			therapyCheckLabel.setForeground(Color.RED);
			therapyCheckLabel
					.setMaximumSize(new Dimension(Short.MAX_VALUE, 25));
			therapyCheckLabel.setHorizontalAlignment(SwingConstants.CENTER);
		}
		return therapyCheckLabel;
	}

	private JButton getCheckTherapyButton() {
		if (checkTherapy == null) {
			checkTherapy = new JButton(MessageBundle.getMessage("angal.therapy.checkavailability")); //$NON-NLS-1$
			checkTherapy.setIcon(new ImageIcon("rsc/icons/flag_button.png"));
			checkTherapy.setMnemonic(KeyEvent.VK_C);
			checkTherapy.setMaximumSize(new Dimension(TherapyButtonWidth,
					AllButtonHeight));
			checkTherapy.setHorizontalAlignment(SwingConstants.LEFT);
			if (thRows.isEmpty()) {
					checkTherapy.setEnabled(false);
			}
			checkTherapy.addActionListener(new ActionListener() {

				public void actionPerformed(ActionEvent e) {

					available = true;
<<<<<<< HEAD

					for (Therapy th : therapies) {

						// CALCULATING NEEDINGS
						Double qty = th.getQty();
						int freq = th.getFreqInDay();
						GregorianCalendar now = new GregorianCalendar();
						GregorianCalendar todayDate = new GregorianCalendar(now
								.get(GregorianCalendar.YEAR), now
								.get(GregorianCalendar.MONTH), now
								.get(GregorianCalendar.DAY_OF_MONTH));

						// todayDate.set(2010, 0, 1);
						int dayCount = 0;
						for (GregorianCalendar date : th.getDates()) {
							if (date.after(todayDate) || date.equals(todayDate))
								dayCount++;
						}

						if (dayCount != 0) {

							neededQty = qty * freq * dayCount;

							//System.out.print(th.getMedical().getCode() + ": " + neededQty);

							// CALCULATING STOCK QUANTITIES
							Medical med = medArray.get(medArray.indexOf(th.getMedical()));
							actualQty = med.getInitialqty() + med.getInqty() - med.getOutqty(); // MAIN STORE
							try {
								actualQty += wardManager.getCurrentQuantity(null, med);
							} catch (OHServiceException e1) {
								// don't add anything to actualQty, show error message on exception
								JOptionPane.showMessageDialog(null, e1.getMessage());
							} // ALL WARD STORES

							// System.out.print("  (LAYING IN STOCK: "+actualQty+")");
							// System.out.print("\n===========================\n");

							if (neededQty > actualQty) {
								available = false;
								medOutStock.add(med);
=======
					ArrayList<Medical> medOutStock = null;
					try {
						medOutStock = thManager.getMedicalsOutOfStock(therapies);
					} catch (OHServiceException ex) {
						available = false;
						if(ex.getMessages() != null){
							for(OHExceptionMessage msg : ex.getMessages()){
								JOptionPane.showMessageDialog(null, msg.getMessage(), msg.getTitle() == null ? "" : msg.getTitle(), msg.getLevel().getSwingSeverity());
>>>>>>> 5858ad65
							}
						}
					}
					if(medOutStock != null 
							&& !medOutStock.isEmpty()){
						available = false;
					}
					
					checked = true;
					updateCheckLabel();
					showMedOutOfStock(medOutStock);

					// to free memory
					if (medArray != null) medArray.clear();
					if (medOutStock != null) medOutStock.clear();
				}
			});
		}
		return checkTherapy;
	}

	protected void showMedOutOfStock(ArrayList<Medical> medOutStock) {

		if (medOutStock.size() > 0) {
			String message = MessageBundle.getMessage("angal.therapy.followingdrugsarefewornotavailable"); //$NON-NLS-1$
			for (Medical med : medOutStock) {
				message += med.toString() + "\n";
			}
			JOptionPane.showMessageDialog(TherapyEdit.this, message,
					MessageBundle.getMessage("angal.therapy.therapynotavailable"), JOptionPane.WARNING_MESSAGE); //$NON-NLS-1$
		}
	}

	protected void updateCheckLabel() {
		if (checked) {
			if (available) {
				checkIconButton
						.setIcon(new ImageIcon("rsc/icons/ok_dialog.png"));
				therapyCheckLabel.setText(MessageBundle.getMessage("angal.therapy.availablem")); //$NON-NLS-1$
				therapyCheckLabel.setForeground(Color.GREEN);
			} else {
				checkIconButton.setIcon(new ImageIcon(
						"rsc/icons/delete_dialog.png"));
				therapyCheckLabel.setText(MessageBundle.getMessage("angal.therapy.notavailablem")); //$NON-NLS-1$
				therapyCheckLabel.setForeground(Color.RED);
			}
		} else {
			checkIconButton
					.setIcon(new ImageIcon("rsc/icons/delete_dialog.png"));
			therapyCheckLabel.setText(MessageBundle.getMessage("angal.therapy.notcheckedm")); //$NON-NLS-1$
			therapyCheckLabel.setForeground(Color.RED);
		}

	}

	/*
	 * new AddTherapy action
	 * 
	 */
	private JButton getAddTherapyButton() {
		if (addTherapy == null) {
			addTherapy = new JButton(MessageBundle.getMessage("angal.therapy.addtherapy")); //$NON-NLS-1$
			addTherapy.setIcon(new ImageIcon("rsc/icons/therapy_button.png"));
			addTherapy.setMnemonic(KeyEvent.VK_A);
			addTherapy.setMaximumSize(new Dimension(TherapyButtonWidth,
					AllButtonHeight));
			addTherapy.setHorizontalAlignment(SwingConstants.LEFT);
			addTherapy.addActionListener(new ActionListener() {

				public void actionPerformed(ActionEvent e) {

					TherapyEntryForm newThRow = new TherapyEntryForm(TherapyEdit.this, patient.getCode(), null);
					newThRow.setDefaultCloseOperation(JDialog.DISPOSE_ON_CLOSE);
					newThRow.setVisible(true);

					TherapyRow thRow = newThRow.getThRow();
					
					if (thRow != null && thRow.getTherapyID() != 0) {
	
						thRows.add(thRow); // FOR DB;
						Therapy thisTherapy = null;
						try {
							thisTherapy = thManager.createTherapy(thRow);
						}catch(OHServiceException ex){
							if(ex.getMessages() != null){
								for(OHExceptionMessage msg : ex.getMessages()){
									JOptionPane.showMessageDialog(null, msg.getMessage(), msg.getTitle() == null ? "" : msg.getTitle(), msg.getLevel().getSwingSeverity());
								}
							}
						}
						therapies.add(thisTherapy); // FOR GUI
						hashTableTherapy.put(thRow.getTherapyID(), thisTherapy);
						hashTableThRow.put(thRow.getTherapyID(), thRow);
						checked = false;
						//therapyModified = true;
						if (smsenable) smsCheckBox.setEnabled(true);
						if (notifiable) notifyCheckBox.setEnabled(true);
						checkTherapy.setEnabled(true);
						//saveButton.setEnabled(true);
						updateCheckLabel();
						showAll();
					}
					selectedTherapy = null;
					newThRow.dispose();
				}
			});
		}
		return addTherapy;
	}
	
	/*
	 * RemoveTherapy action
	 * 
	 */
	private JButton getEditTherapyButton() {
		if (editTherapy == null) {
			editTherapy = new JButton(MessageBundle.getMessage("angal.therapy.edittherapy")); //$NON-NLS-1$
			editTherapy.setIcon(new ImageIcon("rsc/icons/therapy_button.png"));
			editTherapy.setMnemonic(KeyEvent.VK_E);
			editTherapy.setMaximumSize(new Dimension(TherapyButtonWidth,
					AllButtonHeight));
			editTherapy.setHorizontalAlignment(SwingConstants.LEFT);
			editTherapy.addActionListener(new ActionListener() {

				public void actionPerformed(ActionEvent e) {

					if (selectedTherapy == null) 
						return;
					TherapyEntryForm newThRow = new TherapyEntryForm(TherapyEdit.this, patient.getCode(), selectedTherapy);
					newThRow.setDefaultCloseOperation(JDialog.DISPOSE_ON_CLOSE);
					newThRow.setVisible(true);
					
					TherapyRow thRow = newThRow.getThRow();

					if (thRow != null) {
						
						//Removing the therapy from the array
						thRows.remove(hashTableThRow.get(selectedTherapy.getTherapyID()));
						therapies.remove(selectedTherapy);
						
						//Rewrite all the therapies
						thRows.add(thRow); // FOR DB;
						Therapy thisTherapy = null;
						try {
							thisTherapy = thManager.createTherapy(thRow);
						}catch(OHServiceException ex){
							if(ex.getMessages() != null){
								for(OHExceptionMessage msg : ex.getMessages()){
									JOptionPane.showMessageDialog(null, msg.getMessage(), msg.getTitle() == null ? "" : msg.getTitle(), msg.getLevel().getSwingSeverity());
								}
							}
						}
						therapies.add(thisTherapy); // FOR GUI
						checked = false;
						therapyModified = true;
						saveButton.setEnabled(true);
						updateCheckLabel();
						showAll();
					}
					selectedTherapy = null;
					showAll();
					newThRow.dispose();
				}
			});
		}
		return editTherapy;
	}
	
	private JButton getRemoveTherapyButton() {
		if (removeTherapy == null) {
			removeTherapy = new JButton(MessageBundle.getMessage("angal.therapy.removetherapy")); //$NON-NLS-1$
			removeTherapy.setIcon(new ImageIcon("rsc/icons/delete_button.png"));
			removeTherapy.setMaximumSize(new Dimension(TherapyButtonWidth, AllButtonHeight));
			removeTherapy.setHorizontalAlignment(SwingConstants.LEFT);
			removeTherapy.addActionListener(new ActionListener() {

				public void actionPerformed(ActionEvent e) {
					if (selectedTherapy == null)
						return;
					thRows.remove(hashTableThRow.get(selectedTherapy.getTherapyID()));
					therapies.remove(selectedTherapy);
					//thRows.remove(selectedTherapy.getNumTherapy() - 1);
					if (thRows.isEmpty()) checkTherapy.setEnabled(false);
					therapyModified = true;
					selectedTherapy = null;
					saveButton.setEnabled(true);
					checked = false;
					updateCheckLabel();
					showAll();
				}
			});

		}
		return removeTherapy;
	}

	private JPanel getNorthPanel() {
		if (northPanel == null) {
			northPanel = new JPanel(new GridLayout(0, 2));
			northPanel.add(getMonthYearPanel());
			northPanel.add(getPatientPanel());

		}
		return northPanel;
	}

	private JPanel getPatientPanel() {
		if (patientPanel == null) {
			patientPanel = new JPanel(new FlowLayout(FlowLayout.LEFT));
			String patientString = MessageBundle.getMessage("angal.therapy.therapyfor") + " " + patient.getName();// + //$NON-NLS-1$
			// " (Code: "
			// +
			// patient.getCode()
			// +
			// ")";
			JLabel patientLabel = new JLabel(patientString);
			patientLabel.setFont(new Font("Serif", Font.PLAIN, 30));
			patientPanel.add(patientLabel);

		}
		return patientPanel;
	}

	private JPanel getMonthYearPanel() {
		if (monthYearPanel == null) {
			monthYearPanel = new JPanel(new FlowLayout(FlowLayout.LEFT));
			monthChooser = new JMonthChooser();
			monthChooser.addPropertyChangeListener("month",
					new PropertyChangeListener() {

						public void propertyChange(PropertyChangeEvent evt) {
							JMonthChooser thisChooser = (JMonthChooser) evt
									.getSource();
							jAgenda.setMonth(thisChooser.getMonth());
							showAll();

						}
					});
			yearChooser = new JYearChooser();
			yearChooser.addPropertyChangeListener("year",
					new PropertyChangeListener() {

						public void propertyChange(PropertyChangeEvent evt) {
							JYearChooser thisChooser = (JYearChooser) evt
									.getSource();
							jAgenda.setYear(thisChooser.getYear());
							showAll();
						}
					});
			monthYearPanel.add(monthChooser);
			monthYearPanel.add(yearChooser);

		}
		return monthYearPanel;
	}

	private class MyMouseListener implements MouseListener {

		public MyMouseListener() {
		}

		public void mouseClicked(MouseEvent e) {

			JList thisList = (JList) e.getSource();
			ListModel model = thisList.getModel();
			Therapy th = new Therapy();
			int therapyID = 0;

			int index = thisList.getSelectedIndex();
			if (index == -1) {
				for (Component comp : jAgenda.getDayPanel().getComponents()) {
					AgendaDayObject day = (AgendaDayObject) comp;
					JList list = day.getList();
					if (list != null) {
						list.clearSelection();
					}
				}
				selectedTherapy = null;
				selectedVisit = null;
				noteTextArea.setEnabled(false);
				smsCheckBox.setSelected(false);
				smsCheckBox.setEnabled(false);
				return;
			}
			if (model.getElementAt(index) instanceof Visit) {
				Visit visit = (Visit) model.getElementAt(index);
				selectedTherapy = null;
				selectedVisit = visit;
				if (visit != null) {
					noteTextArea.setText(visit.getNote());
					noteTextArea.setEnabled(true);
					smsCheckBox.setEnabled(true);
					smsCheckBox.setSelected(visit.isSms());
				}
				selectedTherapy = null;
			} else if (model.getElementAt(index) instanceof Therapy) {
				th = (Therapy) model.getElementAt(index);
				selectedTherapy = th;
				selectedVisit = null;
				if (th != null) {
					therapyID = th.getTherapyID();
					noteTextArea.setText(th.getNote());
					noteTextArea.setEnabled(true);
					smsCheckBox.setEnabled(true);
					smsCheckBox.setSelected(th.isSms());
				} else
					return;
			}
			for (Component comp : jAgenda.getDayPanel().getComponents()) {
				AgendaDayObject day = (AgendaDayObject) comp;
				JList list = day.getList();
				if (list != null) {
					list.clearSelection();
					model = list.getModel();
					for (int i = 0; i < model.getSize(); i++) {
						if (model.getElementAt(i) instanceof Therapy) {
							Therapy aTherapy = (Therapy) model.getElementAt(i);
							if (aTherapy.getTherapyID() == therapyID)
								list.setSelectedIndex(i);
						}
						if (model.getElementAt(i) instanceof Visit) {
							Visit aVisit = (Visit) model.getElementAt(i);
							if (selectedVisit != null && selectedVisit == aVisit)
								list.setSelectedIndex(i);
						}
					}
				}
			}
		}

		public void mouseEntered(MouseEvent e) {
		}

		public void mouseExited(MouseEvent e) {
		}

		public void mousePressed(MouseEvent e) {
		}

		public void mouseReleased(MouseEvent e) {
		}
	}

	public void therapyInserted() {
		System.out.println("Terapia Inserita"); //$NON-NLS-1$

	}

	public String formatDate(GregorianCalendar time) {
		SimpleDateFormat format = new SimpleDateFormat("dd/MM/yy"); //$NON-NLS-1$
		return format.format(time.getTime());
	}

	public String formatDateTime(GregorianCalendar time) {
		SimpleDateFormat format = new SimpleDateFormat("dd/MM/yy - HH:mm:ss"); //$NON-NLS-1$
		return format.format(time.getTime());
	}
}<|MERGE_RESOLUTION|>--- conflicted
+++ resolved
@@ -852,49 +852,6 @@
 				public void actionPerformed(ActionEvent e) {
 
 					available = true;
-<<<<<<< HEAD
-
-					for (Therapy th : therapies) {
-
-						// CALCULATING NEEDINGS
-						Double qty = th.getQty();
-						int freq = th.getFreqInDay();
-						GregorianCalendar now = new GregorianCalendar();
-						GregorianCalendar todayDate = new GregorianCalendar(now
-								.get(GregorianCalendar.YEAR), now
-								.get(GregorianCalendar.MONTH), now
-								.get(GregorianCalendar.DAY_OF_MONTH));
-
-						// todayDate.set(2010, 0, 1);
-						int dayCount = 0;
-						for (GregorianCalendar date : th.getDates()) {
-							if (date.after(todayDate) || date.equals(todayDate))
-								dayCount++;
-						}
-
-						if (dayCount != 0) {
-
-							neededQty = qty * freq * dayCount;
-
-							//System.out.print(th.getMedical().getCode() + ": " + neededQty);
-
-							// CALCULATING STOCK QUANTITIES
-							Medical med = medArray.get(medArray.indexOf(th.getMedical()));
-							actualQty = med.getInitialqty() + med.getInqty() - med.getOutqty(); // MAIN STORE
-							try {
-								actualQty += wardManager.getCurrentQuantity(null, med);
-							} catch (OHServiceException e1) {
-								// don't add anything to actualQty, show error message on exception
-								JOptionPane.showMessageDialog(null, e1.getMessage());
-							} // ALL WARD STORES
-
-							// System.out.print("  (LAYING IN STOCK: "+actualQty+")");
-							// System.out.print("\n===========================\n");
-
-							if (neededQty > actualQty) {
-								available = false;
-								medOutStock.add(med);
-=======
 					ArrayList<Medical> medOutStock = null;
 					try {
 						medOutStock = thManager.getMedicalsOutOfStock(therapies);
@@ -903,7 +860,6 @@
 						if(ex.getMessages() != null){
 							for(OHExceptionMessage msg : ex.getMessages()){
 								JOptionPane.showMessageDialog(null, msg.getMessage(), msg.getTitle() == null ? "" : msg.getTitle(), msg.getLevel().getSwingSeverity());
->>>>>>> 5858ad65
 							}
 						}
 					}
