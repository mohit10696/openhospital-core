--- conflicted
+++ resolved
@@ -10,8 +10,6 @@
 @Component
 @Transactional
 public class TherapyIoOperations {
-	@Autowired
-	private DbJpaUtil jpa;
 
 	@Autowired
 	private TherapyIoOperationRepository repository;
@@ -27,12 +25,7 @@
 	public int newTherapy(
 			TherapyRow thRow) throws OHException 
 	{
-<<<<<<< HEAD
-		
-		
-=======
 		TherapyRow savedVaccine = repository.save(thRow);
->>>>>>> d0c322fc
 		
 		return savedVaccine.getTherapyID();
 	}
@@ -49,10 +42,6 @@
 	public ArrayList<TherapyRow> getTherapyRows(
 			int patID) throws OHException 
 	{
-<<<<<<< HEAD
-		
-=======
->>>>>>> d0c322fc
 		ArrayList<TherapyRow> therapyList = null;
 
 		
@@ -77,11 +66,6 @@
 	public boolean deleteAllTherapies(
 			int patID) throws OHException 
 	{
-<<<<<<< HEAD
-		
-		ArrayList<Object> params = new ArrayList<Object>();
-=======
->>>>>>> d0c322fc
 		boolean result = true;
 	
 		
@@ -107,4 +91,4 @@
 		
 		return result;	
 	}
-}
+}