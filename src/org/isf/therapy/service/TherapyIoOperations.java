--- conflicted
+++ resolved
@@ -1,42 +1,6 @@
 package org.isf.therapy.service;
 
 import java.util.ArrayList;
-<<<<<<< HEAD
-import java.util.List;
-
-import org.isf.therapy.model.TherapyRow;
-import org.isf.utils.db.DbJpaUtil;
-import org.isf.utils.exception.OHException;
-import org.springframework.stereotype.Component;
-
-@Component
-public class TherapyIoOperations {
-
-	/**
-	 * insert a new {@link TherapyRow} (therapy) in the DB
-	 * 
-	 * @param thRow - the {@link TherapyRow} (therapy)
-	 * @param numTherapy - the therapy progressive number for the patient
-	 * @return the therapyID
-	 * @throws OHException 
-	 */
-	public TherapyRow newTherapy(
-			TherapyRow thRow) throws OHException 
-	{
-		DbJpaUtil jpa = new DbJpaUtil(); 
-		
-		try{
-			jpa.beginTransaction();	
-			jpa.persist(thRow);
-			jpa.commitTransaction();
-		}catch (OHException e) {
-			//DbJpaUtil managed exception
-			jpa.rollbackTransaction();
-			throw e;
-		}
-		return thRow;
-	}
-=======
 import org.isf.therapy.model.TherapyRow;
 import org.isf.utils.db.TranslateOHException;
 import org.isf.utils.exception.OHException;
@@ -51,7 +15,6 @@
 
 	@Autowired
 	private TherapyIoOperationRepository repository;
->>>>>>> a84a3ed8
 	
 	/**
 	 * insert a new {@link TherapyRow} (therapy) in the DB
@@ -61,30 +24,12 @@
 	 * @return the therapyID
 	 * @throws OHException 
 	 */
-<<<<<<< HEAD
-	public int updateOrCreateTherapy(
+	public TherapyRow newTherapy(
 			TherapyRow thRow) throws OHException 
 	{
-		DbJpaUtil jpa = new DbJpaUtil(); 
+		TherapyRow savedTherapy = repository.save(thRow);
 		
-		try{
-			jpa.beginTransaction();	
-			jpa.merge(thRow);
-			jpa.commitTransaction();
-		}catch (OHException e) {
-			//DbJpaUtil managed exception
-			jpa.rollbackTransaction();
-			throw e;
-		}
-		return thRow.getTherapyID();
-=======
-	public int newTherapy(
-			TherapyRow thRow) throws OHException 
-	{
-		TherapyRow savedVaccine = repository.save(thRow);
-		
-		return savedVaccine.getTherapyID();
->>>>>>> a84a3ed8
+		return savedTherapy;
 	}
 
 	/**
@@ -96,37 +41,6 @@
 	 * @return the list of {@link TherapyRow}s (therapies)
 	 * @throws OHException 
 	 */
-<<<<<<< HEAD
-	@SuppressWarnings("unchecked")
-	public ArrayList<TherapyRow> getTherapyRows(
-			int patID) throws OHException 
-	{
-		DbJpaUtil jpa = new DbJpaUtil(); 
-		ArrayList<TherapyRow> therapyList = null;
-		ArrayList<Object> params = new ArrayList<Object>();
-		String query = null;
-				
-		try{
-			jpa.beginTransaction();
-
-			query = "SELECT * FROM THERAPIES JOIN (MEDICALDSR JOIN MEDICALDSRTYPE ON MDSR_MDSRT_ID_A = MDSRT_ID_A) ON THR_MDSR_ID = MDSR_ID";
-			if (patID != 0) {
-				query += " WHERE THR_PAT_ID = ?";
-				params.add(patID);
-			}
-			query += " ORDER BY THR_PAT_ID, THR_ID";
-			jpa.createQuery(query, TherapyRow.class, false);
-			jpa.setParameters(params, false);
-			List<TherapyRow> therapyLists = (List<TherapyRow>)jpa.getList();
-			therapyList = new ArrayList<TherapyRow>(therapyLists);			
-
-			jpa.commitTransaction();
-		}catch (OHException e) {
-			//DbJpaUtil managed exception
-			jpa.rollbackTransaction();
-			throw e;
-		}
-=======
 	public ArrayList<TherapyRow> getTherapyRows(
 			int patID) throws OHException 
 	{
@@ -141,7 +55,6 @@
 			therapyList = new ArrayList<TherapyRow>(repository.findAllByOrderPatientAndIdAsc()); 
 		}
 		
->>>>>>> a84a3ed8
 		return therapyList;
 	}
 	
@@ -155,27 +68,6 @@
 	public boolean deleteAllTherapies(
 			int patID) throws OHException 
 	{
-<<<<<<< HEAD
-		DbJpaUtil jpa = new DbJpaUtil(); 
-		ArrayList<Object> params = new ArrayList<Object>();
-		boolean result = true;
-        		
-		try {
-			jpa.beginTransaction();		
-
-			jpa.createQuery("DELETE FROM THERAPIES WHERE THR_PAT_ID = ?", TherapyRow.class, false);
-			params.add(patID);
-			jpa.setParameters(params, false);
-			jpa.executeUpdate();
-
-			jpa.commitTransaction();	
-		}catch (OHException e) {
-			//DbJpaUtil managed exception
-			jpa.rollbackTransaction();
-			throw e;
-		}		
-        return result;
-=======
 		boolean result = true;
 	
 		
@@ -200,6 +92,5 @@
 		result = repository.exists(code);
 		
 		return result;	
->>>>>>> a84a3ed8
 	}
 }