--- conflicted
+++ resolved
@@ -1,21 +1,13 @@
 package org.isf.accounting.service;
 
-import java.sql.ResultSet;
-import java.sql.SQLException;
 import java.sql.Timestamp;
 import java.util.ArrayList;
 import java.util.GregorianCalendar;
-import java.util.List;
 
 import org.isf.accounting.model.Bill;
 import org.isf.accounting.model.BillItems;
 import org.isf.accounting.model.BillPayments;
-import org.isf.generaldata.MessageBundle;
-<<<<<<< HEAD
 import org.isf.patient.model.Patient;
-=======
->>>>>>> d207993b
-import org.isf.utils.db.DbQueryLogger;
 import org.isf.utils.db.TranslateOHServiceException;
 import org.isf.utils.exception.OHException;
 import org.isf.utils.exception.OHServiceException;
@@ -386,7 +378,7 @@
 		return pPayment;
 	}
 	/**
-<<<<<<< HEAD
+
 	 * Retrieves all billPayements for a given patient in the period dateFrom -> dateTo
 	 * @param dateFrom
 	 * @param dateTo
@@ -421,7 +413,8 @@
 		ArrayList<Bill> pendingBills = billRepository.findAllPendindBillsByPatient(patID);
 		return pendingBills;
 	}
-=======
+
+	/**
 	 * Return Distincts BillItems
 	 * added by u2g
 	 * @return BillItems list 
@@ -431,6 +424,7 @@
 		ArrayList<BillItems> billItems =  billItemsRepository.findAllGroupByDesc();
 		return billItems;
 	}
+	
 	/**
 	 * return the bill list which date between dateFrom and dateTo and containing given billItem
 	 * added by u2g
@@ -453,5 +447,4 @@
 		}
 		return bills;
 	}
->>>>>>> d207993b
 }