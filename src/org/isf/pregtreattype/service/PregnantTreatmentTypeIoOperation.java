--- conflicted
+++ resolved
@@ -11,8 +11,6 @@
 @Component
 @Transactional
 public class PregnantTreatmentTypeIoOperation {
-	@Autowired
-	private DbJpaUtil jpa;
 
 	@Autowired
 	private PregnantTreatmentTypeIoOperationRepository repository;
@@ -26,24 +24,7 @@
 	 */
 	public ArrayList<PregnantTreatmentType> getPregnantTreatmentType() throws OHException 
 	{
-<<<<<<< HEAD
-		
-		ArrayList<PregnantTreatmentType> pregnantTreatmentTypes = null;
-				
-		
-		jpa.beginTransaction();
-		
-		String query = "SELECT * FROM PREGNANTTREATMENTTYPE ORDER BY PTT_DESC";
-		jpa.createQuery(query, PregnantTreatmentType.class, false);
-		List<PregnantTreatmentType> pregnantTreatmentList = (List<PregnantTreatmentType>)jpa.getList();
-		pregnantTreatmentTypes = new ArrayList<PregnantTreatmentType>(pregnantTreatmentList);			
-		
-		jpa.commitTransaction();
-
-		return pregnantTreatmentTypes;
-=======
 		return new ArrayList<PregnantTreatmentType>(repository.findAllByOrderByDescriptionAsc()); 
->>>>>>> d0c322fc
 	}
 	
 	/**
@@ -56,10 +37,6 @@
 	public boolean newPregnantTreatmentType(
 			PregnantTreatmentType pregnantTreatmentType) throws OHException 
 	{
-<<<<<<< HEAD
-		
-=======
->>>>>>> d0c322fc
 		boolean result = true;
 	
 
@@ -79,10 +56,6 @@
 	public boolean updatePregnantTreatmentType(
 			PregnantTreatmentType pregnantTreatmentType) throws OHException 
 	{
-<<<<<<< HEAD
-		
-=======
->>>>>>> d0c322fc
 		boolean result = true;
 	
 
@@ -102,10 +75,6 @@
 	public boolean deletePregnantTreatmentType(
 			PregnantTreatmentType pregnantTreatmentType) throws OHException 
 	{
-<<<<<<< HEAD
-		
-=======
->>>>>>> d0c322fc
 		boolean result = true;
 	
 		
@@ -124,14 +93,8 @@
 	public boolean isCodePresent(
 			String code) throws OHException
 	{
-<<<<<<< HEAD
-		
-		PregnantTreatmentType pregnantTreatmentTyp;
-		boolean result = false;
-=======
 		boolean result = true;
 	
->>>>>>> d0c322fc
 		
 		result = repository.exists(code);
 		
