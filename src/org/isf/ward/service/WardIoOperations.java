package org.isf.ward.service;

import java.util.ArrayList;

import org.isf.admission.model.Admission;
import org.isf.admission.service.AdmissionIoOperationRepository;
import org.isf.utils.db.TranslateOHException;
import org.isf.utils.exception.OHException;
import org.isf.ward.model.Ward;
import org.springframework.beans.factory.annotation.Autowired;
import org.springframework.stereotype.Component;
import org.springframework.transaction.annotation.Transactional;

/**
 * This class offers the io operations for recovering and managing
 * ward records from the database
 * 
 * @author Rick
 * 
 */

@Component
@Transactional(rollbackFor=OHException.class)
@TranslateOHException
public class WardIoOperations {

	@Autowired
	private WardIoOperationRepository repository;
	@Autowired
	private AdmissionIoOperationRepository admissionRepository;
	
	/**
	 * Retrieves the number of patients currently admitted in the {@link Ward}
	 * @param ward - the ward
	 * @return the number of patients currently admitted
	 * @throws OHException
	 */
	public int getCurrentOccupation(
			Ward ward) throws OHException 
<<<<<<< HEAD
	{
		DbJpaUtil jpa = new DbJpaUtil(); 
		ArrayList<Ward> wards = null;
		ArrayList<Object> params = new ArrayList<Object>();
				
		try{
			jpa.beginTransaction();

			String query = "SELECT * FROM ADMISSION WHERE ADM_IN = 1 AND ADM_WRD_ID_A = ?";
			jpa.createQuery(query, Ward.class, false);
			params.add(ward.getCode());
			jpa.setParameters(params, false);
			List<Ward> wardList = (List<Ward>)jpa.getList();
			wards = new ArrayList<Ward>(wardList);			

			jpa.commitTransaction();
		}catch (OHException e) {
			//DbJpaUtil managed exception
			jpa.rollbackTransaction();
			throw e;
		}
		return wards.size();
=======
	{		
		ArrayList<Admission> admissions = new ArrayList<Admission>(admissionRepository.findAllWhereWard(ward.getCode()));

		return admissions.size();
>>>>>>> a84a3ed8
	}
	
	/**
	 * Retrieves all stored {@link Ward}s with flag maternity equals <code>false</code>.
	 * @return the retrieved wards.
	 * @throws OHException if an error occurs retrieving the diseases.
	 */
	public ArrayList<Ward> getWardsNoMaternity() throws OHException 
<<<<<<< HEAD
	{
		DbJpaUtil jpa = new DbJpaUtil(); 
		ArrayList<Ward> wards = null;
				
		try{
			jpa.beginTransaction();

			String query = "SELECT * FROM WARD WHERE WRD_ID_A <> 'M'";
			jpa.createQuery(query, Ward.class, false);
			List<Ward> wardList = (List<Ward>)jpa.getList();
			wards = new ArrayList<Ward>(wardList);			
=======
	{		
		ArrayList<Ward> wards = new ArrayList<Ward>(repository.findAllWhereWardIsM());
>>>>>>> a84a3ed8

			jpa.commitTransaction();
		}catch (OHException e) {
			//DbJpaUtil managed exception
			jpa.rollbackTransaction();
			throw e;
		}
		return wards;
	}
	
	/**
	 * Retrieves all stored {@link Ward}s with the specified ward ID.
	 * @param wardID - the ward ID, can be <code>null</code>
	 * @return the retrieved wards.
	 * @throws OHException if an error occurs retrieving the wards.
	 */
	public ArrayList<Ward> getWards(
			String wardID) throws OHException 
	{ 
		ArrayList<Ward> wards = null;
<<<<<<< HEAD
		ArrayList<Object> params = new ArrayList<Object>();
				
		try{
			jpa.beginTransaction();

			String query = "SELECT * FROM WARD";
=======
		
		
		if (wardID != null && wardID.trim().length() > 0) 
		{
			wards = new ArrayList<Ward>(repository.findAllWhereIdLike(wardID));
		}	
		else
		{
			wards = new ArrayList<Ward>(repository.findAll());
		}
>>>>>>> a84a3ed8

			if (wardID != null && wardID.trim().length() > 0) 
			{
				query = query + " WHERE WRD_ID_A LIKE ?";
			}	
			jpa.createQuery(query, Ward.class, false);
			if (wardID != null && wardID.trim().length() > 0) 
			{
				params.add(wardID);
				jpa.setParameters(params, false);
			}
			List<Ward> wardList = (List<Ward>)jpa.getList();
			wards = new ArrayList<Ward>(wardList);			

			jpa.commitTransaction();
		}catch (OHException e) {
			//DbJpaUtil managed exception
			jpa.rollbackTransaction();
			throw e;
		}
		return wards;
	}
	
	/**
	 * Stores the specified {@link Ward}. 
	 * @param ward the ward to store.
	 * @return <code>true</code> if the ward has been stored, <code>false</code> otherwise.
	 * @throws OHException if an error occurs storing the ward.
	 */
	public boolean newWard(
			Ward ward) throws OHException 
	{
		boolean result = true;
	

		Ward savedWard = repository.save(ward);
		result = (savedWard != null);
		
<<<<<<< HEAD
		try{
			jpa.beginTransaction();	
			jpa.persist(ward);
			jpa.commitTransaction();
		}catch (OHException e) {
			//DbJpaUtil managed exception
			jpa.rollbackTransaction();
			throw e;
		}
		return result;	
=======
		return result;
>>>>>>> a84a3ed8
	}
	
	/**
	 * Updates the specified {@link Ward}.
	 * @param disease the {@link Ward} to update.
	 * @param isConfirmedOverwriteRecord if the user has confirmed he wants to overwrite the record
	 * @return <code>true</code> if the ward has been updated, <code>false</code> otherwise.
	 * @throws OHException if an error occurs during the update.
	 */
	public boolean updateWard(
			Ward ward) throws OHException
	{				
		boolean result = true;
<<<<<<< HEAD
		try{
			jpa.beginTransaction();	
			ward.setLock(ward.getLock()+1);
			jpa.merge(ward);
			jpa.commitTransaction();		
		}catch (OHException e) {
			//DbJpaUtil managed exception
			jpa.rollbackTransaction();
			throw e;
		}
=======
	

		Ward savedWard = repository.save(ward);
		result = (savedWard != null);
		
>>>>>>> a84a3ed8
		return result;
	}
	
	/**
	 * Mark as deleted the specified {@link Ward}.
	 * @param ward the ward to make delete.
	 * @return <code>true</code> if the ward has been marked, <code>false</code> otherwise.
	 * @throws OHException if an error occurred during the delete operation.
	 */
	public boolean deleteWard(
			Ward ward) throws OHException
	{
		boolean result = true;
<<<<<<< HEAD
		try{
			Ward wardToRemove = (Ward) jpa.find(Ward.class, ward.getCode());

			jpa.beginTransaction();	
			jpa.remove(wardToRemove);
			jpa.commitTransaction();
		}catch (OHException e) {
			//DbJpaUtil managed exception
			jpa.rollbackTransaction();
			throw e;
		}
=======
	
		
		repository.delete(ward);
		
>>>>>>> a84a3ed8
		return result;	
	}
	
	/**
	 * Check if the specified code is used by other {@link Ward}s.
	 * @param code the code to check.
	 * @return <code>true</code> if it is already used, <code>false</code> otherwise.
	 * @throws OHException if an error occurs during the check.
	 */
	public boolean isCodePresent(
			String code) throws OHException
	{
		boolean result = true;
	
		
<<<<<<< HEAD
		try{
			jpa.beginTransaction();
			ward = (Ward)jpa.find(Ward.class, code);
			jpa.commitTransaction();
		}catch (OHException e) {
			//DbJpaUtil managed exception
			jpa.rollbackTransaction();
			throw e;
		}
		if (ward != null)
		{
			result = true;
		}
    	
    	return result;
=======
		result = repository.exists(code);
		
		return result;	
>>>>>>> a84a3ed8
	}
	
	
	/**
	 * Check if the maternity ward exist
	 * @return <code>true</code> if is exist, <code>false</code> otherwise.
	 * @throws OHException if an error occurs during the check.
	 */
	public boolean isMaternityPresent() throws OHException
	{
		boolean result = false;
		
		
		result = isCodePresent("M");
    	
    	return result;
	}
	
	/**
	 * Check if the ward is locked
	 * @return <code>true</code> if the ward is locked <code>false</code> otherwise.
	 * @throws OHException if an error occurs during the check.
	 */
	public boolean isLockWard(
			Ward ward) throws OHException 
	{
		boolean isLockWard = false;
<<<<<<< HEAD
		Ward foundWard = null;
		try{
			jpa.beginTransaction();
			foundWard = (Ward)jpa.find(Ward.class, ward.getCode());
			jpa.commitTransaction();
		}catch (OHException e) {
			//DbJpaUtil managed exception
			jpa.rollbackTransaction();
			throw e;
		}
		
=======
				

		Ward foundWard = repository.findOne(ward.getCode()); 
>>>>>>> a84a3ed8
		if (foundWard.getLock() == ward.getLock())
		{
			isLockWard = true;
		}

		return isLockWard;
	}
}<|MERGE_RESOLUTION|>--- conflicted
+++ resolved
@@ -37,35 +37,10 @@
 	 */
 	public int getCurrentOccupation(
 			Ward ward) throws OHException 
-<<<<<<< HEAD
-	{
-		DbJpaUtil jpa = new DbJpaUtil(); 
-		ArrayList<Ward> wards = null;
-		ArrayList<Object> params = new ArrayList<Object>();
-				
-		try{
-			jpa.beginTransaction();
-
-			String query = "SELECT * FROM ADMISSION WHERE ADM_IN = 1 AND ADM_WRD_ID_A = ?";
-			jpa.createQuery(query, Ward.class, false);
-			params.add(ward.getCode());
-			jpa.setParameters(params, false);
-			List<Ward> wardList = (List<Ward>)jpa.getList();
-			wards = new ArrayList<Ward>(wardList);			
-
-			jpa.commitTransaction();
-		}catch (OHException e) {
-			//DbJpaUtil managed exception
-			jpa.rollbackTransaction();
-			throw e;
-		}
-		return wards.size();
-=======
 	{		
 		ArrayList<Admission> admissions = new ArrayList<Admission>(admissionRepository.findAllWhereWard(ward.getCode()));
 
 		return admissions.size();
->>>>>>> a84a3ed8
 	}
 	
 	/**
@@ -74,29 +49,9 @@
 	 * @throws OHException if an error occurs retrieving the diseases.
 	 */
 	public ArrayList<Ward> getWardsNoMaternity() throws OHException 
-<<<<<<< HEAD
-	{
-		DbJpaUtil jpa = new DbJpaUtil(); 
-		ArrayList<Ward> wards = null;
-				
-		try{
-			jpa.beginTransaction();
-
-			String query = "SELECT * FROM WARD WHERE WRD_ID_A <> 'M'";
-			jpa.createQuery(query, Ward.class, false);
-			List<Ward> wardList = (List<Ward>)jpa.getList();
-			wards = new ArrayList<Ward>(wardList);			
-=======
 	{		
 		ArrayList<Ward> wards = new ArrayList<Ward>(repository.findAllWhereWardIsM());
->>>>>>> a84a3ed8
 
-			jpa.commitTransaction();
-		}catch (OHException e) {
-			//DbJpaUtil managed exception
-			jpa.rollbackTransaction();
-			throw e;
-		}
 		return wards;
 	}
 	
@@ -110,14 +65,6 @@
 			String wardID) throws OHException 
 	{ 
 		ArrayList<Ward> wards = null;
-<<<<<<< HEAD
-		ArrayList<Object> params = new ArrayList<Object>();
-				
-		try{
-			jpa.beginTransaction();
-
-			String query = "SELECT * FROM WARD";
-=======
 		
 		
 		if (wardID != null && wardID.trim().length() > 0) 
@@ -128,27 +75,7 @@
 		{
 			wards = new ArrayList<Ward>(repository.findAll());
 		}
->>>>>>> a84a3ed8
 
-			if (wardID != null && wardID.trim().length() > 0) 
-			{
-				query = query + " WHERE WRD_ID_A LIKE ?";
-			}	
-			jpa.createQuery(query, Ward.class, false);
-			if (wardID != null && wardID.trim().length() > 0) 
-			{
-				params.add(wardID);
-				jpa.setParameters(params, false);
-			}
-			List<Ward> wardList = (List<Ward>)jpa.getList();
-			wards = new ArrayList<Ward>(wardList);			
-
-			jpa.commitTransaction();
-		}catch (OHException e) {
-			//DbJpaUtil managed exception
-			jpa.rollbackTransaction();
-			throw e;
-		}
 		return wards;
 	}
 	
@@ -167,20 +94,7 @@
 		Ward savedWard = repository.save(ward);
 		result = (savedWard != null);
 		
-<<<<<<< HEAD
-		try{
-			jpa.beginTransaction();	
-			jpa.persist(ward);
-			jpa.commitTransaction();
-		}catch (OHException e) {
-			//DbJpaUtil managed exception
-			jpa.rollbackTransaction();
-			throw e;
-		}
-		return result;	
-=======
 		return result;
->>>>>>> a84a3ed8
 	}
 	
 	/**
@@ -194,24 +108,11 @@
 			Ward ward) throws OHException
 	{				
 		boolean result = true;
-<<<<<<< HEAD
-		try{
-			jpa.beginTransaction();	
-			ward.setLock(ward.getLock()+1);
-			jpa.merge(ward);
-			jpa.commitTransaction();		
-		}catch (OHException e) {
-			//DbJpaUtil managed exception
-			jpa.rollbackTransaction();
-			throw e;
-		}
-=======
 	
 
 		Ward savedWard = repository.save(ward);
 		result = (savedWard != null);
 		
->>>>>>> a84a3ed8
 		return result;
 	}
 	
@@ -225,24 +126,10 @@
 			Ward ward) throws OHException
 	{
 		boolean result = true;
-<<<<<<< HEAD
-		try{
-			Ward wardToRemove = (Ward) jpa.find(Ward.class, ward.getCode());
-
-			jpa.beginTransaction();	
-			jpa.remove(wardToRemove);
-			jpa.commitTransaction();
-		}catch (OHException e) {
-			//DbJpaUtil managed exception
-			jpa.rollbackTransaction();
-			throw e;
-		}
-=======
 	
 		
 		repository.delete(ward);
 		
->>>>>>> a84a3ed8
 		return result;	
 	}
 	
@@ -258,27 +145,9 @@
 		boolean result = true;
 	
 		
-<<<<<<< HEAD
-		try{
-			jpa.beginTransaction();
-			ward = (Ward)jpa.find(Ward.class, code);
-			jpa.commitTransaction();
-		}catch (OHException e) {
-			//DbJpaUtil managed exception
-			jpa.rollbackTransaction();
-			throw e;
-		}
-		if (ward != null)
-		{
-			result = true;
-		}
-    	
-    	return result;
-=======
 		result = repository.exists(code);
 		
 		return result;	
->>>>>>> a84a3ed8
 	}
 	
 	
@@ -306,23 +175,9 @@
 			Ward ward) throws OHException 
 	{
 		boolean isLockWard = false;
-<<<<<<< HEAD
-		Ward foundWard = null;
-		try{
-			jpa.beginTransaction();
-			foundWard = (Ward)jpa.find(Ward.class, ward.getCode());
-			jpa.commitTransaction();
-		}catch (OHException e) {
-			//DbJpaUtil managed exception
-			jpa.rollbackTransaction();
-			throw e;
-		}
-		
-=======
 				
 
 		Ward foundWard = repository.findOne(ward.getCode()); 
->>>>>>> a84a3ed8
 		if (foundWard.getLock() == ward.getLock())
 		{
 			isLockWard = true;
