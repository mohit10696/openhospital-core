--- conflicted
+++ resolved
@@ -33,7 +33,6 @@
 
     private final Logger logger = LoggerFactory.getLogger(GenericReportMY.class);
 
-<<<<<<< HEAD
 	public GenericReportMY(Integer month, Integer year, String jasperFileName, String defaultFileName, boolean toExcel) {
 		try{
             JasperReportsManager jasperReportsManager = new JasperReportsManager();
@@ -60,38 +59,12 @@
                 fcExcel.setFileFilter(excelFilter);
                 fcExcel.setFileSelectionMode(JFileChooser.FILES_ONLY);
                 fcExcel.setSelectedFile(defaultFile);
-=======
-	public GenericReportMY(Integer month, Integer year, String jasperFileName, String defaultName, boolean toExcel) {
-		try{
-            JasperReportsManager jasperReportsManager = new JasperReportsManager();
-			if (toExcel) {
-				
-				StringBuilder sbFilename = new StringBuilder();
-				sbFilename = new StringBuilder();
-				sbFilename.append("PDF");
-				sbFilename.append(File.separator);
-				sbFilename.append(defaultName);
-				sbFilename.append(".xls");
-				File defaultFilename = new File(sbFilename.toString());
-				
-                JFileChooser fcExcel = new JFileChooser();
-                FileNameExtensionFilter excelFilter = new FileNameExtensionFilter("Excel (*.xls)","xls");
-                fcExcel.setFileFilter(excelFilter);
-                fcExcel.setFileSelectionMode(JFileChooser.FILES_ONLY);
-                fcExcel.setSelectedFile(defaultFilename);
->>>>>>> 5f3772fe
 
                 int iRetVal = fcExcel.showSaveDialog(null);
                 if(iRetVal == JFileChooser.APPROVE_OPTION)
                 {
                     File exportFile = fcExcel.getSelectedFile();
-<<<<<<< HEAD
-                    FileNameExtensionFilter selectedFilter = (FileNameExtensionFilter) fcExcel.getFileFilter();
-                    String extension = selectedFilter.getExtensions()[0];
-                    if (!exportFile.getName().endsWith(extension)) exportFile = new File(exportFile.getAbsoluteFile() + "." + extension);
-=======
                     if (!exportFile.getName().endsWith("xls")) exportFile = new File(exportFile.getAbsoluteFile() + ".xls");
->>>>>>> 5f3772fe
                     jasperReportsManager.getGenericReportMYExcel(month,year,jasperFileName,exportFile.getAbsolutePath());
                 }
 			} else {
