--- conflicted
+++ resolved
@@ -22,8 +22,6 @@
 @Component
 @Transactional
 public class VaccineIoOperations {
-	@Autowired
-	private DbJpaUtil jpa;
 
 	@Autowired
 	private VaccineIoOperationRepository repository;
@@ -38,10 +36,6 @@
 	public ArrayList<Vaccine> getVaccine(
 			String vaccineTypeCode) throws OHException 
 	{
-<<<<<<< HEAD
-		
-=======
->>>>>>> d0c322fc
 		ArrayList<Vaccine> pvaccine = null;
 
 		
@@ -66,10 +60,6 @@
 	public boolean newVaccine(
 			Vaccine vaccine) throws OHException
 	{
-<<<<<<< HEAD
-		
-=======
->>>>>>> d0c322fc
 		boolean result = true;
 	
 
@@ -89,12 +79,6 @@
 	public boolean hasVaccineModified(
 			Vaccine vaccine) throws OHException 
 	{
-<<<<<<< HEAD
-
-		
-		Vaccine foundVaccine = (Vaccine)jpa.find(Vaccine.class, vaccine.getCode());
-=======
->>>>>>> d0c322fc
 		boolean result = false;
 		Vaccine foundVaccine = repository.findOne(vaccine.getCode());
 		
@@ -117,10 +101,6 @@
 	public boolean updateVaccine(
 			Vaccine vaccine) throws OHException
 	{
-<<<<<<< HEAD
-		
-=======
->>>>>>> d0c322fc
 		boolean result = true;
 	
 
@@ -141,10 +121,6 @@
 	public boolean deleteVaccine(
 			Vaccine vaccine) throws OHException
 	{
-<<<<<<< HEAD
-		
-=======
->>>>>>> d0c322fc
 		boolean result = true;
 	
 		
@@ -163,14 +139,8 @@
 	public boolean isCodePresent(
 			String code) throws OHException
 	{
-<<<<<<< HEAD
-		
-		Vaccine vaccine;
-		boolean result = false;
-=======
 		boolean result = true;
 	
->>>>>>> d0c322fc
 		
 		result = repository.exists(code);
 		
