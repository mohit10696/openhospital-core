--- conflicted
+++ resolved
@@ -243,42 +243,16 @@
 	{
 		ArrayList<MedicalWard> medicalWards = new ArrayList<MedicalWard>(repository.findAllWhereWard(wardId));
 		
-		
 		for (int i=0; i<medicalWards.size(); i++)
 		{
-			medicalWards.get(i).setQty(Double.valueOf(medicalWards.get(i).getInQuantity()-medicalWards.get(i).getOutQuantity()));		
-		}
-		
-<<<<<<< HEAD
-		try {
-			jpa.beginTransaction();		
-
-			query = "SELECT mw FROM MedicalWard mw WHERE mw.id.ward_id=?";
-			jpa.createQuery(query, MedicalWard.class, true);
-			params.add(wardId);
-			jpa.setParameters(params, true);
-			List<MedicalWard> medicalWardList = (List<MedicalWard>)jpa.getList();
-			Iterator<MedicalWard> medicalWardIterator = medicalWardList.iterator();
-			while (medicalWardIterator.hasNext()) 
-			{
-				MedicalWard foundMedicalWard = medicalWardIterator.next();
-				Medical medical = (Medical)jpa.find(Medical.class, foundMedicalWard.getId().getMedicalId()); 
-				float qty = foundMedicalWard.getInQuantity() - foundMedicalWard.getOutQuantity();
-				if (qty > 0) {
-					MedicalWard medicalWard = new MedicalWard(medical, (double)qty);
-					medicalWards.add(medicalWard);
-				}
-			}
-
-			jpa.commitTransaction();
-		}catch (OHException e) {
-			//DbJpaUtil managed exception
-			jpa.rollbackTransaction();
-			throw e;
-		}				
-
-=======
->>>>>>> 5f3772fe
+			double qty = Double.valueOf(medicalWards.get(i).getInQuantity() - medicalWards.get(i).getOutQuantity());
+			if (qty != 0) {
+				medicalWards.get(i).setQty(qty);
+			} else {
+				medicalWards.remove(i);
+			}
+		}
+		
 		return medicalWards;
 	}
 }