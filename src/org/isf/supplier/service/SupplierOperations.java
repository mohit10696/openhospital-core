/**
 * 
 */
package org.isf.supplier.service;

import java.util.ArrayList;
import java.util.List;

import org.isf.generaldata.ExaminationParameters;
import org.isf.supplier.model.Supplier;
import org.isf.utils.exception.OHException;
import org.springframework.beans.factory.annotation.Autowired;
import org.springframework.stereotype.Component;
import org.springframework.transaction.annotation.Transactional;

/**
 * @author Mwithi
 * 
 */
@Component
@Transactional
public class SupplierOperations {
	@Autowired
	private DbJpaUtil jpa;

	@Autowired
	private SupplierIoOperationRepository repository;
	
	/**
	 * 
	 */
	public SupplierOperations() {
		ExaminationParameters.getExaminationParameters();
	}

	/**
	 * Save or Update a {@link Supplier}
	 * @param supplier - the {@link Supplier} to save or update
	 * return <code>true</code> if data has been saved, <code>false</code> otherwise. 
	 * @throws OHException 
	 */
	public boolean saveOrUpdate(
			Supplier supplier) throws OHException 
	{
<<<<<<< HEAD
		
=======
>>>>>>> d0c322fc
		boolean result = true;
	

		Supplier savedSupplier = repository.save(supplier);
		result = (savedSupplier != null);
		
		return result;
	}

	/**
	 * Returns a {@link Supplier} with specified ID
	 * @param ID - supplier ID
	 * @return supplier - the supplier with specified ID
	 * @throws OHException 
	 */
	public Supplier getByID(
			int ID) throws OHException 
	{
<<<<<<< HEAD
		
		
		
		jpa.beginTransaction();	
		Supplier foundSupplier = (Supplier)jpa.find(Supplier.class, ID);
    	jpa.commitTransaction();
=======
		Supplier foundSupplier = repository.findOne(ID);
>>>>>>> d0c322fc
    	
		return foundSupplier;
	}
	
	/**
	 * Returns the list of all {@link Supplier}s, active and inactive
	 * @return supList - the list of {@link Supplier}s
	 * @throws OHException 
	 */
	public List<Supplier> getAll() throws OHException 
	{
<<<<<<< HEAD
		
		ArrayList<Supplier> suppliers = null;
			
		
		jpa.beginTransaction();
		
		String query = "SELECT * FROM SUPPLIER";
		jpa.createQuery(query, Supplier.class, false);
		List<Supplier> suppliersList = (List<Supplier>)jpa.getList();
		suppliers = new ArrayList<Supplier>(suppliersList);			
		
		jpa.commitTransaction();
=======
		ArrayList<Supplier> suppliers = (ArrayList<Supplier>)repository.findAll();
>>>>>>> d0c322fc
		
		return suppliers;
	}

	/**
	 * Returns the list of active {@link Supplier}s
	 * @return supList - the list of {@link Supplier}s
	 * @throws OHException 
	 */
	public List<Supplier> getList() throws OHException 
	{
<<<<<<< HEAD
		
		ArrayList<Supplier> suppliers = null;
			
		
		jpa.beginTransaction();
		
		String query = "SELECT * FROM SUPPLIER WHERE SUP_DELETED = 'N'";
		jpa.createQuery(query, Supplier.class, false);
		List<Supplier> suppliersList = (List<Supplier>)jpa.getList();
		suppliers = new ArrayList<Supplier>(suppliersList);			
		
		jpa.commitTransaction();
=======
		ArrayList<Supplier> suppliers = (ArrayList<Supplier>)repository.findAllWhereDeleted();
>>>>>>> d0c322fc
		
		return suppliers;
	}
}<|MERGE_RESOLUTION|>--- conflicted
+++ resolved
@@ -20,8 +20,6 @@
 @Component
 @Transactional
 public class SupplierOperations {
-	@Autowired
-	private DbJpaUtil jpa;
 
 	@Autowired
 	private SupplierIoOperationRepository repository;
@@ -42,10 +40,6 @@
 	public boolean saveOrUpdate(
 			Supplier supplier) throws OHException 
 	{
-<<<<<<< HEAD
-		
-=======
->>>>>>> d0c322fc
 		boolean result = true;
 	
 
@@ -64,16 +58,7 @@
 	public Supplier getByID(
 			int ID) throws OHException 
 	{
-<<<<<<< HEAD
-		
-		
-		
-		jpa.beginTransaction();	
-		Supplier foundSupplier = (Supplier)jpa.find(Supplier.class, ID);
-    	jpa.commitTransaction();
-=======
 		Supplier foundSupplier = repository.findOne(ID);
->>>>>>> d0c322fc
     	
 		return foundSupplier;
 	}
@@ -85,22 +70,7 @@
 	 */
 	public List<Supplier> getAll() throws OHException 
 	{
-<<<<<<< HEAD
-		
-		ArrayList<Supplier> suppliers = null;
-			
-		
-		jpa.beginTransaction();
-		
-		String query = "SELECT * FROM SUPPLIER";
-		jpa.createQuery(query, Supplier.class, false);
-		List<Supplier> suppliersList = (List<Supplier>)jpa.getList();
-		suppliers = new ArrayList<Supplier>(suppliersList);			
-		
-		jpa.commitTransaction();
-=======
 		ArrayList<Supplier> suppliers = (ArrayList<Supplier>)repository.findAll();
->>>>>>> d0c322fc
 		
 		return suppliers;
 	}
@@ -112,22 +82,7 @@
 	 */
 	public List<Supplier> getList() throws OHException 
 	{
-<<<<<<< HEAD
-		
-		ArrayList<Supplier> suppliers = null;
-			
-		
-		jpa.beginTransaction();
-		
-		String query = "SELECT * FROM SUPPLIER WHERE SUP_DELETED = 'N'";
-		jpa.createQuery(query, Supplier.class, false);
-		List<Supplier> suppliersList = (List<Supplier>)jpa.getList();
-		suppliers = new ArrayList<Supplier>(suppliersList);			
-		
-		jpa.commitTransaction();
-=======
-		ArrayList<Supplier> suppliers = (ArrayList<Supplier>)repository.findAllWhereDeleted();
->>>>>>> d0c322fc
+		ArrayList<Supplier> suppliers = (ArrayList<Supplier>)repository.findAllWhereNotDeleted();
 		
 		return suppliers;
 	}
