/**
 * 
 */
package org.isf.supplier.service;

import org.isf.generaldata.ExaminationParameters;
import org.isf.supplier.model.Supplier;
import org.isf.utils.db.TranslateOHException;
import org.isf.utils.exception.OHException;
import org.springframework.beans.factory.annotation.Autowired;
import org.springframework.stereotype.Component;
import org.springframework.transaction.annotation.Transactional;

import java.util.ArrayList;
import java.util.List;

/**
 * @author Mwithi
 * 
 */
@Component
@Transactional(rollbackFor=OHException.class)
@TranslateOHException
public class SupplierOperations {

	@Autowired
	private SupplierIoOperationRepository repository;
	
	/**
	 * 
	 */
	public SupplierOperations() {
		ExaminationParameters.getExaminationParameters();
	}

	/**
	 * Save or Update a {@link Supplier}
	 * @param supplier - the {@link Supplier} to save or update
	 * return <code>true</code> if data has been saved, <code>false</code> otherwise. 
	 * @throws OHException 
	 */
	public boolean saveOrUpdate(
			Supplier supplier) throws OHException 
	{
		boolean result = true;
<<<<<<< HEAD

        try{
            jpa.beginTransaction();
            if (supplier.getSupId() != null)
            {
                jpa.merge(supplier);
            }
            else
            {
                jpa.persist(supplier);
            }
            jpa.commitTransaction();
        }catch (OHException e) {
            //DbJpaUtil managed exception
            jpa.rollbackTransaction();
            throw e;
        }
		return result;	
=======
	

		Supplier savedSupplier = repository.save(supplier);
		result = (savedSupplier != null);
		
		return result;
>>>>>>> a84a3ed8
	}

	/**
	 * Returns a {@link Supplier} with specified ID
	 * @param ID - supplier ID
	 * @return supplier - the supplier with specified ID
	 * @throws OHException 
	 */
	public Supplier getByID(
			int ID) throws OHException 
	{
<<<<<<< HEAD
		DbJpaUtil jpa = new DbJpaUtil(); 
		
		try{
            jpa.beginTransaction();
            Supplier foundSupplier = (Supplier)jpa.find(Supplier.class, ID);
            jpa.commitTransaction();
            return foundSupplier;
        }catch (OHException e) {
            //DbJpaUtil managed exception
            jpa.rollbackTransaction();
            throw e;
        }
=======
		Supplier foundSupplier = repository.findOne(ID);
    	
		return foundSupplier;
>>>>>>> a84a3ed8
	}
	
	/**
	 * Returns the list of all {@link Supplier}s, active and inactive
	 * @return supList - the list of {@link Supplier}s
	 * @throws OHException 
	 */
	public List<Supplier> getAll() throws OHException 
	{
		ArrayList<Supplier> suppliers = (ArrayList<Supplier>)repository.findAll();
		
		return suppliers;
	}

	/**
	 * Returns the list of active {@link Supplier}s
	 * @return supList - the list of {@link Supplier}s
	 * @throws OHException 
	 */
	public List<Supplier> getList() throws OHException 
	{
		ArrayList<Supplier> suppliers = (ArrayList<Supplier>)repository.findAllWhereNotDeleted();
		
		return suppliers;
	}
}<|MERGE_RESOLUTION|>--- conflicted
+++ resolved
@@ -2,6 +2,9 @@
  * 
  */
 package org.isf.supplier.service;
+
+import java.util.ArrayList;
+import java.util.List;
 
 import org.isf.generaldata.ExaminationParameters;
 import org.isf.supplier.model.Supplier;
@@ -10,9 +13,6 @@
 import org.springframework.beans.factory.annotation.Autowired;
 import org.springframework.stereotype.Component;
 import org.springframework.transaction.annotation.Transactional;
-
-import java.util.ArrayList;
-import java.util.List;
 
 /**
  * @author Mwithi
@@ -43,33 +43,12 @@
 			Supplier supplier) throws OHException 
 	{
 		boolean result = true;
-<<<<<<< HEAD
-
-        try{
-            jpa.beginTransaction();
-            if (supplier.getSupId() != null)
-            {
-                jpa.merge(supplier);
-            }
-            else
-            {
-                jpa.persist(supplier);
-            }
-            jpa.commitTransaction();
-        }catch (OHException e) {
-            //DbJpaUtil managed exception
-            jpa.rollbackTransaction();
-            throw e;
-        }
-		return result;	
-=======
 	
 
 		Supplier savedSupplier = repository.save(supplier);
 		result = (savedSupplier != null);
 		
 		return result;
->>>>>>> a84a3ed8
 	}
 
 	/**
@@ -81,24 +60,9 @@
 	public Supplier getByID(
 			int ID) throws OHException 
 	{
-<<<<<<< HEAD
-		DbJpaUtil jpa = new DbJpaUtil(); 
-		
-		try{
-            jpa.beginTransaction();
-            Supplier foundSupplier = (Supplier)jpa.find(Supplier.class, ID);
-            jpa.commitTransaction();
-            return foundSupplier;
-        }catch (OHException e) {
-            //DbJpaUtil managed exception
-            jpa.rollbackTransaction();
-            throw e;
-        }
-=======
 		Supplier foundSupplier = repository.findOne(ID);
     	
 		return foundSupplier;
->>>>>>> a84a3ed8
 	}
 	
 	/**
