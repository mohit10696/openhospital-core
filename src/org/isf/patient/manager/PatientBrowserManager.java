--- conflicted
+++ resolved
@@ -309,9 +309,7 @@
         }
         return true;
     }
-<<<<<<< HEAD
-
-=======
+
     /**
      * 
      * @return patients list
@@ -324,5 +322,4 @@
 			return new ArrayList<Patient>();
 		}
 	}
->>>>>>> 298a7a92
 }