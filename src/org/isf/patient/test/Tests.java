package org.isf.patient.test;


import org.isf.patient.model.Patient;
import org.isf.patient.service.PatientIoOperations;
import org.isf.utils.db.DbJpaUtil;
import org.isf.utils.exception.OHException;
import org.junit.After;
import org.junit.AfterClass;
import org.junit.Before;
import org.junit.BeforeClass;
import org.junit.Test;
import org.junit.runner.RunWith;
import org.springframework.beans.factory.annotation.Autowired;
import org.springframework.test.context.ContextConfiguration;
import org.springframework.test.context.junit4.SpringRunner;

import java.util.ArrayList;
import java.util.List; 

import static org.junit.Assert.assertEquals;

@RunWith(SpringRunner.class)
@ContextConfiguration(locations = { "classpath:applicationContext.xml" })
public class Tests 
{	
	private static DbJpaUtil jpa;	
	private static TestPatient testPatient;
	private static TestPatientContext testPatientContext;

    @Autowired
    PatientIoOperations patientIoOperation;

    @BeforeClass
    public static void setUpClass()  
    {
    	jpa = new DbJpaUtil();
    	testPatient = new TestPatient();
    	testPatientContext = new TestPatientContext();

        return;
    }

    @Before
    public void setUp() throws OHException
    {
        jpa.open();
        
        _saveContext();
		
		return;
    }
        
    @After
    public void tearDown() throws Exception 
    {
        _restoreContext();   
        
        jpa.flush();
        jpa.close();
                
        return;
    }
    
    @AfterClass
    public static void tearDownClass() throws OHException 
    {
    	return;
    }
    
	
	@Test
	public void testPatientGets() throws OHException 
	{
		Integer code = 0;
				

		try 
		{		
			code = _setupTestPatient(false);
			_checkPatientIntoDb(code);
		} 
		catch (Exception e) 
		{
			e.printStackTrace();		
			assertEquals(true, false);
		}
				
		return;
	}
	
	@Test
	public void testPatientSets() 
	{
		Integer code = 0;
		
				
		try 
		{		
			code = _setupTestPatient(true);	
			_checkPatientIntoDb(code);
		} 
		catch (Exception e) 
		{
			e.printStackTrace();		
			assertEquals(true, false);
		}
				
		return;
	}
	
	@Test
	public void testIoGetPatients() 
	{		
		try 
		{		
			_setupTestPatient(false);
			ArrayList<Patient> patients = patientIoOperation.getPatients();
			
			testPatient.check( patients.get(patients.size()-1));
		} 
		catch (Exception e) 
		{
			e.printStackTrace();		
			assertEquals(true, false);
		}
		
		return;
	}
	
	@Test
	public void testIoGetPatientsWithHeightAndWeight() 
	{	
		try 
		{		
			_setupTestPatient(false);
			// Pay attention that query return with PAT_ID descendant
			ArrayList<Patient> patients = patientIoOperation.getPatientsWithHeightAndWeight(null);

			testPatient.check(patients.get(0));
		} 
		catch (Exception e) 
		{
			e.printStackTrace();		
			assertEquals(true, false);
		}
		
		return;
	}
	
	@Test
	public void testIoGetPatientsWithHeightAndWeightRegEx() 
	{	
		try 
		{	
			Integer code = _setupTestPatient(false);
			Patient foundPatient = (Patient)jpa.find(Patient.class, code); 
			ArrayList<Patient> patients = patientIoOperation.getPatientsWithHeightAndWeight(foundPatient.getFirstName());
			
			testPatient.check(patients.get(0));
		} 
		catch (Exception e) 
		{
			e.printStackTrace();		
			assertEquals(true, false);
		}
		
		return;
	}

	@Test
	public void testIoGetPatientFromName() 
	{	
		try 
		{	
			Integer code = _setupTestPatient(false);
			Patient foundPatient = (Patient)jpa.find(Patient.class, code); 
			Patient patient = patientIoOperation.getPatient(foundPatient.getName());
			
			assertEquals(foundPatient.getName(), patient.getName());
		} 
		catch (Exception e) 
		{
			e.printStackTrace();		
			assertEquals(true, false);
		}
		
		return;
	}
	
	@Test
	public void testIoGetPatientFromCode() 
	{	
		try 
		{		
			Integer code = _setupTestPatient(false);
			Patient foundPatient = (Patient)jpa.find(Patient.class, code); 
			Patient patient = patientIoOperation.getPatient(code);

			assertEquals(foundPatient.getName(), patient.getName());
		} 
		catch (Exception e) 
		{
			e.printStackTrace();		
			assertEquals(true, false);
		}
		
		return;
	}
	
	@Test
	public void testIoGetPatientAll() 
	{	
		Integer code = 0;
		
		
		try 
		{		
			code = _setupTestPatient(false);
			Patient foundPatient = (Patient)jpa.find(Patient.class, code); 
			Patient patient = patientIoOperation.getPatientAll(code);
			
			
			assertEquals(foundPatient.getName(), patient.getName());
		} 
		catch (Exception e) 
		{
			e.printStackTrace();		
			assertEquals(true, false);
		}
		
		return;
	}
	
	@Test
	public void testNewPatient() 
	{		
		try 
		{		
			Patient patient = testPatient.setup(true);;
			boolean result = patientIoOperation.newPatient(patient);
			
			assertEquals(true, result);
		} 
		catch (Exception e) 
		{
			e.printStackTrace();		
			assertEquals(true, false);
		}
				
		return;
	}
		
	@Test
<<<<<<< HEAD
=======
	public void testUpdatePatientFalse() 
	{		
		try 
		{		
			Integer code = _setupTestPatient(false);
			Patient patient = (Patient)jpa.find(Patient.class, code); 
			boolean result = patientIoOperation.updatePatient(patient, false);
			
			assertEquals(true, result);
		} 
		catch (Exception e) 
		{
			e.printStackTrace();		
			assertEquals(true, false);
		}
		
		return;
	}
		
	@Test
>>>>>>> a141e8f3
	public void testUpdatePatientTrue() 
	{
		
		try 
		{		
			Integer code = _setupTestPatient(false);
			Patient patient = (Patient)jpa.find(Patient.class, code); 
			jpa.flush();
			boolean result = patientIoOperation.updatePatient(patient);
			
			assertEquals(true, result);
		} 
		catch (Exception e) 
		{
			e.printStackTrace();		
			assertEquals(true, false);
		}
		
		return;
	}
	
	@Test
	public void testDeletePatient() 
	{		
		try 
		{		
			Integer code = _setupTestPatient(false);
			Patient patient = (Patient)jpa.find(Patient.class, code); 
			boolean result = patientIoOperation.deletePatient(patient);
			Patient deletedPatient = _getDeletedPatient(code);
			
			assertEquals(true, result);
			assertEquals(code, deletedPatient.getCode());
		} 
		catch (Exception e) 
		{
			e.printStackTrace();		
			assertEquals(true, false);
		}
		
		return;
	}	
	
	@Test
	public void testIsPatientPresent() 
	{	
		try 
		{		
			Integer code = _setupTestPatient(false);
			Patient foundPatient = (Patient)jpa.find(Patient.class, code); 
			boolean result = patientIoOperation.isPatientPresent(foundPatient.getName());
			
			assertEquals(true, result);
		} 
		catch (Exception e) 
		{
			e.printStackTrace();		
			assertEquals(true, false);
		}
		
		return;
	}	
	
	@Test
	public void testGetNextPatientCode() 
	{
		Integer code = 0;
		Integer max = 0;
		
		
		try 
		{				
			code = _setupTestPatient(false);
			max = patientIoOperation.getNextPatientCode();			
			assertEquals(max, (code + 1), 0.1);
		} 
		catch (Exception e) 
		{
			e.printStackTrace();		
			assertEquals(true, false);
		}
		
		return;
	}
	
	@Test
	public void testMergePatientHistory()
	{		
		//TODO: function not yet ported to JPA
		assertEquals(1, 1);
		
		return;
	}	
	
	
	private void _saveContext() throws OHException 
    {	
		testPatientContext.saveAll(jpa);
        		
        return;
    }
		
    private void _restoreContext() throws OHException 
    {
		testPatientContext.deleteNews(jpa);
        
        return;
    }
    	
	private Integer _setupTestPatient(
			boolean usingSet) throws OHException 
	{
		Patient patient;
	
		
    	jpa.beginTransaction();	
    	patient = testPatient.setup(usingSet);
		jpa.persist(patient);
    	jpa.commitTransaction();
				    	
		return patient.getCode();
	}
		
	private void _checkPatientIntoDb(
			Integer code) throws OHException 
	{
		Patient foundPatient; 
			

		foundPatient = (Patient)jpa.find(Patient.class, code); 
		testPatient.check(foundPatient);
		
		return;
	}
		
	@SuppressWarnings("unchecked")
	private Patient _getDeletedPatient(
			Integer Code) throws OHException 
	{	
		ArrayList<Object> params = new ArrayList<Object>();
		
		
		jpa.beginTransaction();			
		jpa.createQuery("SELECT * FROM PATIENT WHERE PAT_DELETED = 'Y' AND PAT_ID = ?", Patient.class, false);
		params.add(Code);
		jpa.setParameters(params, false);
		List<Patient> patients = (List<Patient>)jpa.getList();
		jpa.commitTransaction();
		
		return patients.get(0);
	}
}
<|MERGE_RESOLUTION|>--- conflicted
+++ resolved
@@ -252,8 +252,6 @@
 	}
 		
 	@Test
-<<<<<<< HEAD
-=======
 	public void testUpdatePatientFalse() 
 	{		
 		try 
@@ -274,7 +272,6 @@
 	}
 		
 	@Test
->>>>>>> a141e8f3
 	public void testUpdatePatientTrue() 
 	{
 		
