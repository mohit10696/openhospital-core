package org.isf.menu.service;

import java.util.ArrayList;
import java.util.Iterator;
import java.util.List;

import org.isf.menu.model.User;
import org.isf.menu.model.UserGroup;
import org.isf.menu.model.UserMenuItem;
import org.isf.utils.db.TranslateOHException;
import org.isf.utils.exception.OHException;
import org.springframework.beans.factory.annotation.Autowired;
import org.springframework.stereotype.Component;
import org.springframework.transaction.annotation.Transactional;

@Component
@Transactional(rollbackFor=OHException.class)
@TranslateOHException
public class MenuIoOperations 
{
	@Autowired
	private UserIoOperationRepository repository;
	@Autowired
	private UserGroupIoOperationRepository groupRepository;
	@Autowired
	private UserMenuItemIoOperationRepository menuRepository;
	@Autowired
	private GroupMenuIoOperationRepository groupMenuRepository;
	
	/**
	 * returns the list of {@link User}s
	 * 
	 * @return the list of {@link User}s
	 * @throws OHException
	 */
	public ArrayList<User> getUser() throws OHException 
	{
		ArrayList<User> users = (ArrayList<User>) repository.findAllByOrderByUserNameAsc();
				
			
		return users;
	}

	/**
	 * returns the list of {@link User}s in specified groupID
	 * 
	 * @param groupID - the group ID
	 * @return the list of {@link User}s
	 * @throws OHException
	 */
	public ArrayList<User> getUser(
			String groupID) throws OHException 
	{
		ArrayList<User> users = (ArrayList<User>) repository.findAllWhereUserGroupNameByOrderUserNameAsc(groupID);
				
			
		return users;
	}
	
	/**
	 * returns {@link User} description from its username
	 * @param userName - the {@link User}'s username
	 * @return the {@link User}'s description
	 * @throws OHException
	 */
	public String getUsrInfo(
			String userName) throws OHException 
	{ 
		User user = (User)repository.findOne(userName); 
		
		
		return user.getDesc();
	}
	
	/**
	 * returns the list of {@link UserGroup}s
	 * 
	 * @return the list of {@link UserGroup}s
	 * @throws OHException
	 */
	public ArrayList<UserGroup> getUserGroup() throws OHException 
	{
		ArrayList<UserGroup> users = (ArrayList<UserGroup>) groupRepository.findAllByOrderByCodeAsc();
				
			
		return users;
	}
	
	/**
	 * Checks if the specified {@link User} code is already present.
	 * 
	 * @param userName - the {@link User} code to check.
	 * @return <code>true</code> if the medical code is already stored, <code>false</code> otherwise.
	 * @throws OHException if an error occurs during the check.
	 */
	public boolean isUserNamePresent(
			String userName) throws OHException 
	{
		boolean result = true;
	
		
		result = repository.exists(userName);
		
		return result;	
	}
	
	/**
	 * Checks if the specified {@link UserGroup} code is already present.
	 * 
	 * @param groupName - the {@link UserGroup} code to check.
	 * @return <code>true</code> if the medical code is already stored, <code>false</code> otherwise.
	 * @throws OHException if an error occurs during the check.
	 */
	public boolean isGroupNamePresent(
			String groupName) throws OHException 
	{
		boolean result = true;
	
		
		result = groupRepository.exists(groupName);
		
		return result;	
	}
	
	/**
	 * inserts a new {@link User} in the DB
	 * 
	 * @param user - the {@link User} to insert
	 * @return <code>true</code> if the user has been inserted, <code>false</code> otherwise.
	 * @throws OHException
	 */
	public boolean newUser(
			User user) throws OHException 
	{
		boolean result = true;
	

		User savedUser = repository.save(user);
		result = (savedUser != null);
		
		return result;
	}
		
	/**
	 * updates an existing {@link User} in the DB
	 * 
	 * @param user - the {@link User} to update
	 * @return <code>true</code> if the user has been updated, <code>false</code> otherwise.
	 * @throws OHException
	 */
	public boolean updateUser(
			User user) throws OHException 
	{
		boolean result = false;
		
				
		if (repository.updateDescription(user.getDesc(), user.getUserName()) > 0)
		{
			result = true;
		}
    	
		return result;
	}
	
	/**
	 * updates the password of an existing {@link User} in the DB
	 * 
	 * @param user - the {@link User} to update
	 * @return <code>true</code> if the user has been updated, <code>false</code> otherwise.
	 * @throws OHException
	 */
	public boolean updatePassword(
			User user) throws OHException 
	{
<<<<<<< HEAD
		DbJpaUtil jpa = new DbJpaUtil();
		ArrayList<Object> params = new ArrayList<Object>();
		String query = null;
		boolean result = true;

        try {
            jpa.beginTransaction();
            query = "UPDATE USER SET US_PASSWD = ? WHERE US_ID_A = ?";
			jpa.createQuery(query, Patient.class, false);
			params.add(user.getPasswd());
			params.add(user.getUserName());
			jpa.setParameters(params, false);
			jpa.executeUpdate();
            jpa.commitTransaction();
        }catch (OHException e) {
            //DbJpaUtil managed exception
            jpa.rollbackTransaction();
            throw e;
        }

=======
		boolean result = false;
		
				
		if (repository.updatePassword(user.getPasswd(), user.getUserName()) > 0)
		{
			result = true;
		}
		
>>>>>>> 5f3772fe
		return result;
	}

	/**
	 * deletes an existing {@link User}
	 * 
	 * @param user - the {@link User} to delete
	 * @return <code>true</code> if the user has been deleted, <code>false</code> otherwise.
	 * @throws OHException
	 */
	public boolean deleteUser(
			User user) throws OHException 
	{
		boolean result = true;
	
		
		repository.delete(user);
		
		return result;	
	}
	
	/**
	 * returns the list of {@link UserMenuItem}s that compose the menu for specified {@link User}
	 * 
	 * @param aUser - the {@link User}
	 * @return the list of {@link UserMenuItem}s 
	 * @throws OHException
	 */
	public ArrayList<UserMenuItem> getMenu(
			User aUser) throws OHException 
	{
		ArrayList<UserMenuItem> menu = null;		
		List<Object[]> menuList = (List<Object[]>)menuRepository.findAllWhereId(aUser.getUserName());
		
		
		menu = new ArrayList<UserMenuItem>();
		Iterator<Object[]> it = menuList.iterator();
		while (it.hasNext()) {
			Object[] object = it.next();
			char active = (Character) object[9];
			UserMenuItem umi = new UserMenuItem();

			
			umi.setCode((String) object[0]);
			umi.setButtonLabel((String) object[1]);
			umi.setAltLabel((String) object[2]);
			umi.setTooltip((String) object[3]);
			umi.setShortcut((Character) object[4]);
			umi.setMySubmenu((String) object[5]);
			umi.setMyClass((String) object[6]);
			umi.setASubMenu((Character)object[7] == 'Y' ? true : false);
			umi.setPosition((Integer) object[8]);
			umi.setActive(active == 'Y' ? true : false);
			menu.add(umi);
		}
		
		System.out.println(menu);
		return menu;
	}

	/**
	 * returns the list of {@link UserMenuItem}s that compose the menu for specified {@link UserGroup}
	 * 
	 * @param aGroup - the {@link UserGroup}
	 * @return the list of {@link UserMenuItem}s 
	 * @throws OHException
	 */
	public ArrayList<UserMenuItem> getGroupMenu(
			UserGroup aGroup) throws OHException 
	{
<<<<<<< HEAD
		DbJpaUtil jpa = new DbJpaUtil(); 
		ArrayList<Object> params = new ArrayList<Object>();
		ArrayList<UserMenuItem> menu = null;

        try{
            jpa.beginTransaction();

            String query = "select mn.*,GROUPMENU.GM_ACTIVE as IS_ACTIVE from USERGROUP "
                    + " inner join GROUPMENU on UG_ID_A=GM_UG_ID_A inner join MENUITEM as mn on "
                    + " GM_MNI_ID_A=mn.MNI_ID_A where UG_ID_A = ? order by MNI_POSITION";
            
            Query q = jpa.getEntityManager().createNativeQuery(query,"UserMenuItemWithStatus");
            q.setParameter(1, aGroup.getCode());
            
            jpa.createQuery(query, UserMenuItem.class, false);
            params.add(aGroup.getCode());
            jpa.setParameters(params, false);
            
            List<Object[]> menuList = (List<Object[]>)q.getResultList();
            menu = new ArrayList<UserMenuItem>();
            Iterator<Object[]> it = menuList.iterator();
            while (it.hasNext()) {
                Object[] object = it.next();
                char active = (Character) object[1];
                UserMenuItem umi = (UserMenuItem)object[0];
                umi.setActive(active == 'Y' ? true : false);
                menu.add(umi);
            }
            
            jpa.commitTransaction();
        }catch (OHException e) {
            //DbJpaUtil managed exception
            jpa.rollbackTransaction();
            throw e;
        }
=======
		ArrayList<UserMenuItem> menu = (ArrayList<UserMenuItem>) menuRepository.findAllWhereGroupId(aGroup.getCode());
				
		
>>>>>>> 5f3772fe
		return menu;
	}

	/**
	 * replaces the {@link UserGroup} rights
	 * 
	 * @param aGroup - the {@link UserGroup}
	 * @param menu - the list of {@link UserMenuItem}s
	 * @param insert - specify if is an insert or an update
	 * @return <code>true</code> if the menu has been replaced, <code>false</code> otherwise.
	 * @throws OHException 
	 */
	public boolean setGroupMenu(
			UserGroup aGroup, 
			ArrayList<UserMenuItem> menu, 
			boolean insert) throws OHException 
	{
		boolean result = true;

	
		result = _deleteGroupMenu(aGroup);
		
		for (UserMenuItem item : menu) {
			result = result && _insertGroupMenu(aGroup, item, insert);
		}
		
		return result;
	}
	
	public boolean _deleteGroupMenu(
			UserGroup aGroup) throws OHException 
	{
		boolean result = true;
				

		groupMenuRepository.deleteWhereUserGroup(aGroup.getCode());
		
		return result;
	}
	
	public boolean _insertGroupMenu(
			UserGroup aGroup,
			UserMenuItem item, 
			boolean insert) throws OHException 
	{
		boolean result = true;
				

		groupMenuRepository.insert(aGroup.getCode(), item.getCode(), (item.isActive() ? "Y" : "N"));
				
		return result;
	}
	
	/**
	 * deletes a {@link UserGroup}
	 * 
	 * @param aGroup - the {@link UserGroup} to delete
	 * @return <code>true</code> if the group has been deleted, <code>false</code> otherwise.
	 * @throws OHException 
	 */
	public boolean deleteGroup(
			UserGroup aGroup) throws OHException 
	{
		boolean result = true;
		
		

		groupMenuRepository.deleteWhereUserGroup(aGroup.getCode());
		groupRepository.delete(aGroup);
		    	
		return result;
	}

	/**
	 * insert a new {@link UserGroup} with a minimum set of rights
	 * 
	 * @param aGroup - the {@link UserGroup} to insert
	 * @return <code>true</code> if the group has been inserted, <code>false</code> otherwise.
	 * @throws OHException 
	 */
	public boolean newUserGroup(
			UserGroup aGroup) throws OHException 
	{
		boolean result = true;
	

		UserGroup savedUser = groupRepository.save(aGroup);
		result = (savedUser != null); 
		
		return result;
	}

	/**
	 * updates an existing {@link UserGroup} in the DB
	 * 
	 * @param aGroup - the {@link UserGroup} to update
	 * @return <code>true</code> if the group has been updated, <code>false</code> otherwise.
	 * @throws OHException 
	 */
	public boolean updateUserGroup(
			UserGroup aGroup) throws OHException 
	{
		boolean result = false;
		
				
		if (groupRepository.updateDescription(aGroup.getDesc(), aGroup.getCode()) > 0)
		{
			result = true;
		}
    			
		return result;
	}
}<|MERGE_RESOLUTION|>--- conflicted
+++ resolved
@@ -172,28 +172,6 @@
 	public boolean updatePassword(
 			User user) throws OHException 
 	{
-<<<<<<< HEAD
-		DbJpaUtil jpa = new DbJpaUtil();
-		ArrayList<Object> params = new ArrayList<Object>();
-		String query = null;
-		boolean result = true;
-
-        try {
-            jpa.beginTransaction();
-            query = "UPDATE USER SET US_PASSWD = ? WHERE US_ID_A = ?";
-			jpa.createQuery(query, Patient.class, false);
-			params.add(user.getPasswd());
-			params.add(user.getUserName());
-			jpa.setParameters(params, false);
-			jpa.executeUpdate();
-            jpa.commitTransaction();
-        }catch (OHException e) {
-            //DbJpaUtil managed exception
-            jpa.rollbackTransaction();
-            throw e;
-        }
-
-=======
 		boolean result = false;
 		
 				
@@ -202,7 +180,6 @@
 			result = true;
 		}
 		
->>>>>>> 5f3772fe
 		return result;
 	}
 
@@ -273,47 +250,9 @@
 	public ArrayList<UserMenuItem> getGroupMenu(
 			UserGroup aGroup) throws OHException 
 	{
-<<<<<<< HEAD
-		DbJpaUtil jpa = new DbJpaUtil(); 
-		ArrayList<Object> params = new ArrayList<Object>();
-		ArrayList<UserMenuItem> menu = null;
-
-        try{
-            jpa.beginTransaction();
-
-            String query = "select mn.*,GROUPMENU.GM_ACTIVE as IS_ACTIVE from USERGROUP "
-                    + " inner join GROUPMENU on UG_ID_A=GM_UG_ID_A inner join MENUITEM as mn on "
-                    + " GM_MNI_ID_A=mn.MNI_ID_A where UG_ID_A = ? order by MNI_POSITION";
-            
-            Query q = jpa.getEntityManager().createNativeQuery(query,"UserMenuItemWithStatus");
-            q.setParameter(1, aGroup.getCode());
-            
-            jpa.createQuery(query, UserMenuItem.class, false);
-            params.add(aGroup.getCode());
-            jpa.setParameters(params, false);
-            
-            List<Object[]> menuList = (List<Object[]>)q.getResultList();
-            menu = new ArrayList<UserMenuItem>();
-            Iterator<Object[]> it = menuList.iterator();
-            while (it.hasNext()) {
-                Object[] object = it.next();
-                char active = (Character) object[1];
-                UserMenuItem umi = (UserMenuItem)object[0];
-                umi.setActive(active == 'Y' ? true : false);
-                menu.add(umi);
-            }
-            
-            jpa.commitTransaction();
-        }catch (OHException e) {
-            //DbJpaUtil managed exception
-            jpa.rollbackTransaction();
-            throw e;
-        }
-=======
 		ArrayList<UserMenuItem> menu = (ArrayList<UserMenuItem>) menuRepository.findAllWhereGroupId(aGroup.getCode());
 				
 		
->>>>>>> 5f3772fe
 		return menu;
 	}
 
