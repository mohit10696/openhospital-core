--- conflicted
+++ resolved
@@ -24,30 +24,9 @@
 	 * @throws OHException 
 	 */
 	public ArrayList<PricesOthers> getOthers() throws OHException 
-<<<<<<< HEAD
-	{
-
-		DbJpaUtil jpa = new DbJpaUtil(); 
-		ArrayList<PricesOthers> pricesOthers = null;
-				
-		try{
-			jpa.beginTransaction();
-
-			String query = "SELECT * FROM PRICESOTHERS ORDER BY OTH_DESC";
-			jpa.createQuery(query, PricesOthers.class, false);
-			List<PricesOthers> pricesOtherstList = (List<PricesOthers>)jpa.getList();
-			pricesOthers = new ArrayList<PricesOthers>(pricesOtherstList);			
-=======
 	{		
 		ArrayList<PricesOthers> pricesOthers = (ArrayList<PricesOthers>) repository.findAllByOrderByDescriptionAsc();
->>>>>>> a84a3ed8
 
-			jpa.commitTransaction();
-		}  catch (OHException e) {
-			//DbJpaUtil managed exception
-			jpa.rollbackTransaction();
-			throw e;
-		} 
 		return pricesOthers;
 	}
 
@@ -62,24 +41,11 @@
 			PricesOthers other) throws OHException 
 	{
 		boolean result = true;
-<<<<<<< HEAD
-		
-		try{
-			jpa.beginTransaction();	
-			jpa.persist(other);
-			jpa.commitTransaction();
-		}  catch (OHException e) {
-			//DbJpaUtil managed exception
-			jpa.rollbackTransaction();
-			throw e;
-		} 
-=======
 	
 
 		PricesOthers savedOther = repository.save(other);
 		result = (savedOther != null);
 		    	
->>>>>>> a84a3ed8
 		return result;
 	}
 
@@ -96,21 +62,8 @@
 		boolean result = true;
 	
 		
-<<<<<<< HEAD
-		try{
-			jpa.beginTransaction();
-			PricesOthers objToRemove = (PricesOthers) jpa.find(PricesOthers.class, other.getId());
-			jpa.remove(objToRemove);
-			jpa.commitTransaction();
-		}  catch (OHException e) {
-			//DbJpaUtil managed exception
-			jpa.rollbackTransaction();
-			throw e;
-		} 
-=======
 		repository.delete(other);
 		
->>>>>>> a84a3ed8
 		return result;
 	}
 
@@ -146,20 +99,8 @@
 		boolean result = true;
 	
 		
-<<<<<<< HEAD
-		try{
-			jpa.beginTransaction();	
-			jpa.merge(other);
-			jpa.commitTransaction();
-		}  catch (OHException e) {
-			//DbJpaUtil managed exception
-			jpa.rollbackTransaction();
-			throw e;
-		} 
-=======
 		result = repository.exists(id);
 		
->>>>>>> a84a3ed8
 		return result;	
 	}
 }