package org.isf.priceslist.service;

import java.util.ArrayList;
import java.util.List;

import org.isf.priceslist.model.Price;
import org.isf.priceslist.model.PriceList;
import org.isf.utils.exception.OHException;
import org.springframework.beans.factory.annotation.Autowired;
import org.springframework.stereotype.Component;
import org.springframework.transaction.annotation.Transactional;

@Component
@Transactional
public class PricesListIoOperations {
	@Autowired
	private DbJpaUtil jpa;

	@Autowired
	private PriceListIoOperationRepository repository;
	
	@Autowired
	private PriceIoOperationRepository priceRepository;
	
	/**
	 * return the list of {@link List}s in the DB
	 * 
	 * @return the list of {@link List}s
	 * @throws OHException 
	 */
	public ArrayList<PriceList> getLists() throws OHException {
<<<<<<< HEAD
		
=======
>>>>>>> d0c322fc
		ArrayList<PriceList> pList = null;
			

		pList = new ArrayList<PriceList>(repository.findAll());
		
		return pList;
	}
	
	/**
	 * return the list of {@link Price}s in the DB
	 * 
	 * @return the list of {@link Price}s
	 * @throws OHException 
	 */
	public ArrayList<Price> getPrices() throws OHException {
<<<<<<< HEAD
		
=======
>>>>>>> d0c322fc
		ArrayList<Price> pPrice = null;
						

		pPrice = new ArrayList<Price>(priceRepository.findAllByOrderByDescriptionAsc());
		
		return pPrice;
	}

	/**
	 * updates all {@link Price}s in the specified {@link List}
	 * 
	 * @param list - the {@link List}
	 * @param prices - the list of {@link Price}s
	 * @return <code>true</code> if the list has been replaced, <code>false</code> otherwise
	 * @throws OHException 
	 */
	public boolean updatePrices(
			PriceList list, 
			ArrayList<Price> prices) throws OHException {
		boolean result = true;
		
		
		result = _deletePricesInsideList(list.getId());
		
		result &= _insertNewPricesInsideList(list, prices);

		return result;
	}
	
	private boolean _deletePricesInsideList(
			int id) throws OHException 
    {			
		boolean result = true;

		
		priceRepository.deleteWhereList(id);
        				
        return result;
    }
	
	private boolean _insertNewPricesInsideList(
			PriceList list,
			ArrayList<Price> prices) throws OHException 
    {	
		boolean result = true;
        		
		
		for (Price price : prices) 
		{
			priceRepository.insertPrice(
					list.getId(), price.getGroup(), price.getItem(),
					price.getDesc(),
					price.getPrice());
		}
		
        return result;
    }

	/**
	 * insert a new {@link List} in the DB
	 * 
	 * @param list - the {@link List}
	 * @return <code>true</code> if the list has been inserted, <code>false</code> otherwise
	 * @throws OHException 
	 */
	public boolean newList(
			PriceList list) throws OHException {
<<<<<<< HEAD
		ArrayList<Object> params = new ArrayList<Object>();
=======
>>>>>>> d0c322fc
		boolean result = true;
        		
		
		repository.insertPriceList(list.getCode(), list.getName(), list.getDescription(), list.getCurrency());
		
		return result;
	}
	
	/**
	 * update a {@link List} in the DB
	 * 
	 * @param list - the {@link List} to update
	 * @return <code>true</code> if the list has been updated, <code>false</code> otherwise
	 * @throws OHException 
	 */
	public boolean updateList(
			PriceList list) throws OHException {
<<<<<<< HEAD
		ArrayList<Object> params = new ArrayList<Object>();
		boolean result = true;
        		
		
		jpa.beginTransaction();		

		try {
			String query = "UPDATE PRICELISTS SET LST_CODE = ?, " +
						   "LST_NAME = ?, " +
						   "LST_DESC = ?, " +
						   "LST_CURRENCY = ? "+
						   "WHERE LST_ID = ?";
			jpa.createQuery(query, PriceList.class, false);
			params = _addUpdatePriceListParameters(list);
			jpa.setParameters(params, false);
			jpa.executeUpdate();
		}  catch (OHException e) {
			result = false;
			throw new OHException(MessageBundle.getMessage("angal.sql.problemsoccurredwiththesqlistruction"), e);
		} 	
=======
		boolean result = false;
        				
>>>>>>> d0c322fc

		if (repository.updatePriceList(list.getCode(), list.getName(), list.getDescription(), list.getCurrency(), list.getId()) > 0)
		{
			result = true;
		}		
		
		return result;
	}
	
	/**
	 * delete a {@link List} in the DB
	 * 
	 * @param list - the {@link List} to delete
	 * @return <code>true</code> if the list has been deleted, <code>false</code> otherwise
	 * @throws OHException 
	 */
	public boolean deleteList(
			PriceList list) throws OHException {
		boolean result = true;

		
		result = _deletePricesInsideList(list.getId());

		result &= _deletePriceList(list.getId());
				
		return result;
	}	
	
	private boolean _deletePriceList(
			int id) throws OHException 
    {	
		boolean result = true;
		
		
		repository.deleteWhereId(id);
		
        return result;
    }

	/**
	 * duplicate {@link list} multiplying by <code>factor</code> and rounding by <code>step</code>
	 * 
	 * @param list - the {@link list} to be duplicated
	 * @param factor - the multiplying factor
	 * @param step - the rounding step
	 * @return <code>true</code> if the list has been duplicated, <code>false</code> otherwise
	 * @throws OHException 
	 */
	public boolean copyList(
			PriceList list, 
			double factor, 
			double step) throws OHException 
	{
<<<<<<< HEAD
		boolean result = false;
		
				
		if (step > 0) 
		{
			result = _insertCopyListSteps(jpa, list, factor, step);
			
		}
		else
		{
			result = _insertCopyList(jpa, list, factor);			
		}

		return result;
	}
	
    @SuppressWarnings("unchecked")
	private boolean _insertCopyListSteps(
			DbJpaUtil jpa,
			PriceList list, 
			double factor, 
			double step) throws OHException 
    {	
    	PriceList newList = _insertNewPriceList(jpa, list);
		ArrayList<Object> params = new ArrayList<Object>();
		boolean result = true; 		
=======
    	PriceList newList = _insertNewPriceList(list);
		boolean result = true; 			
>>>>>>> d0c322fc

		
		List<Price> Prices = (List<Price>)priceRepository.findAllWhereList(list.getId());
		for (Price price: Prices) 
		{    
			Price newPrice = new Price();
			
			
			newPrice.setList(newList);
			newPrice.setGroup(price.getGroup());
			newPrice.setDesc(price.getDesc());
			if (step > 0) 
			{
				newPrice.setPrice(Math.round((price.getPrice() * factor) / step) * step);
			}
			else
			{
				newPrice.setPrice(price.getPrice() * factor);				
			}
			newPrice.setItem(price.getItem());			
			priceRepository.save(newPrice);
	    }        			
		
        return result;
    }

	private PriceList _insertNewPriceList(
			PriceList list) throws OHException 
    {					
		PriceList newList = new PriceList();
		
		
		newList.setCode(list.getCode());
		newList.setName(list.getName());
		newList.setDescription(list.getDescription());
		newList.setCurrency(list.getCurrency());		
		repository.save(newList);
		
        return newList;
    }
}<|MERGE_RESOLUTION|>--- conflicted
+++ resolved
@@ -13,8 +13,6 @@
 @Component
 @Transactional
 public class PricesListIoOperations {
-	@Autowired
-	private DbJpaUtil jpa;
 
 	@Autowired
 	private PriceListIoOperationRepository repository;
@@ -29,10 +27,6 @@
 	 * @throws OHException 
 	 */
 	public ArrayList<PriceList> getLists() throws OHException {
-<<<<<<< HEAD
-		
-=======
->>>>>>> d0c322fc
 		ArrayList<PriceList> pList = null;
 			
 
@@ -48,10 +42,6 @@
 	 * @throws OHException 
 	 */
 	public ArrayList<Price> getPrices() throws OHException {
-<<<<<<< HEAD
-		
-=======
->>>>>>> d0c322fc
 		ArrayList<Price> pPrice = null;
 						
 
@@ -119,10 +109,6 @@
 	 */
 	public boolean newList(
 			PriceList list) throws OHException {
-<<<<<<< HEAD
-		ArrayList<Object> params = new ArrayList<Object>();
-=======
->>>>>>> d0c322fc
 		boolean result = true;
         		
 		
@@ -140,31 +126,8 @@
 	 */
 	public boolean updateList(
 			PriceList list) throws OHException {
-<<<<<<< HEAD
-		ArrayList<Object> params = new ArrayList<Object>();
-		boolean result = true;
-        		
-		
-		jpa.beginTransaction();		
-
-		try {
-			String query = "UPDATE PRICELISTS SET LST_CODE = ?, " +
-						   "LST_NAME = ?, " +
-						   "LST_DESC = ?, " +
-						   "LST_CURRENCY = ? "+
-						   "WHERE LST_ID = ?";
-			jpa.createQuery(query, PriceList.class, false);
-			params = _addUpdatePriceListParameters(list);
-			jpa.setParameters(params, false);
-			jpa.executeUpdate();
-		}  catch (OHException e) {
-			result = false;
-			throw new OHException(MessageBundle.getMessage("angal.sql.problemsoccurredwiththesqlistruction"), e);
-		} 	
-=======
 		boolean result = false;
         				
->>>>>>> d0c322fc
 
 		if (repository.updatePriceList(list.getCode(), list.getName(), list.getDescription(), list.getCurrency(), list.getId()) > 0)
 		{
@@ -218,37 +181,8 @@
 			double factor, 
 			double step) throws OHException 
 	{
-<<<<<<< HEAD
-		boolean result = false;
-		
-				
-		if (step > 0) 
-		{
-			result = _insertCopyListSteps(jpa, list, factor, step);
-			
-		}
-		else
-		{
-			result = _insertCopyList(jpa, list, factor);			
-		}
-
-		return result;
-	}
-	
-    @SuppressWarnings("unchecked")
-	private boolean _insertCopyListSteps(
-			DbJpaUtil jpa,
-			PriceList list, 
-			double factor, 
-			double step) throws OHException 
-    {	
-    	PriceList newList = _insertNewPriceList(jpa, list);
-		ArrayList<Object> params = new ArrayList<Object>();
-		boolean result = true; 		
-=======
     	PriceList newList = _insertNewPriceList(list);
 		boolean result = true; 			
->>>>>>> d0c322fc
 
 		
 		List<Price> Prices = (List<Price>)priceRepository.findAllWhereList(list.getId());
