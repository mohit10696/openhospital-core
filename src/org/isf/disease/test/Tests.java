--- conflicted
+++ resolved
@@ -215,8 +215,6 @@
 			
 			assertEquals(true, result);
 			assertEquals("Update", updateDisease.getDescription());
-<<<<<<< HEAD
-=======
 			assertEquals(lock + 1, updateDisease.getLock().intValue());
 		} 
 		catch (Exception e) 
@@ -242,7 +240,6 @@
 			result = diseaseIoOperation.hasDiseaseModified(foundDisease);
 			
 			assertEquals(false, result);
->>>>>>> a141e8f3
 		} 
 		catch (Exception e) 
 		{
