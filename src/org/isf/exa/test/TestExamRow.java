--- conflicted
+++ resolved
@@ -46,11 +46,7 @@
 	public void check(
 			ExamRow examRow) 
 	{		
-<<<<<<< HEAD
-    	System.out.println("Check ExamRow: " + examRow.getCode());
-=======
     	assertEquals(code, examRow.getCode());
->>>>>>> a141e8f3
     	assertEquals(description, examRow.getDescription());
 		
 		return;
