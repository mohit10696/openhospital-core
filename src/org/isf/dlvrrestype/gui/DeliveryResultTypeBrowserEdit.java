package org.isf.dlvrrestype.gui;

import java.awt.AWTEvent;
import java.awt.BorderLayout;
import java.awt.event.KeyEvent;
import java.util.EventListener;

import javax.swing.BoxLayout;
import javax.swing.JButton;
import javax.swing.JDialog;
import javax.swing.JFrame;
import javax.swing.JLabel;
import javax.swing.JOptionPane;
import javax.swing.JPanel;
import javax.swing.JTextField;
import javax.swing.event.EventListenerList;

import org.isf.dlvrrestype.manager.DeliveryResultTypeBrowserManager;
import org.isf.dlvrrestype.model.DeliveryResultType;
import org.isf.generaldata.MessageBundle;
import org.isf.utils.exception.OHServiceException;
import org.isf.utils.exception.model.OHExceptionMessage;
import org.isf.utils.jobjects.VoLimitedTextField;

public class DeliveryResultTypeBrowserEdit extends JDialog{

    /**
	 * 
	 */
	private static final long serialVersionUID = 1L;
	private EventListenerList deliveryresultTypeListeners = new EventListenerList();

    public interface DeliveryResultTypeListener extends EventListener {
        public void deliveryresultTypeUpdated(AWTEvent e);
        public void deliveryresultTypeInserted(AWTEvent e);
    }

    public void addDeliveryResultTypeListener(DeliveryResultTypeListener l) {
        deliveryresultTypeListeners.add(DeliveryResultTypeListener.class, l);
    }

    public void removeDeliveryResultTypeListener(DeliveryResultTypeListener listener) {
        deliveryresultTypeListeners.remove(DeliveryResultTypeListener.class, listener);
    }

    private void fireDeliveryResultInserted() {
        AWTEvent event = new AWTEvent(new Object(), AWTEvent.RESERVED_ID_MAX + 1) {

			/**
			 * 
			 */
			private static final long serialVersionUID = 1L;};

        EventListener[] listeners = deliveryresultTypeListeners.getListeners(DeliveryResultTypeListener.class);
        for (int i = 0; i < listeners.length; i++)
            ((DeliveryResultTypeListener)listeners[i]).deliveryresultTypeInserted(event);
    }
    private void fireDeliveryResultUpdated() {
        AWTEvent event = new AWTEvent(new Object(), AWTEvent.RESERVED_ID_MAX + 1) {

			/**
			 * 
			 */
			private static final long serialVersionUID = 1L;};

        EventListener[] listeners = deliveryresultTypeListeners.getListeners(DeliveryResultTypeListener.class);
        for (int i = 0; i < listeners.length; i++)
            ((DeliveryResultTypeListener)listeners[i]).deliveryresultTypeUpdated(event);
    }
    
	private JPanel jContentPane = null;
	private JPanel dataPanel = null;
	private JPanel buttonPanel = null;
	private JButton cancelButton = null;
	private JButton okButton = null;
	private JTextField descriptionTextField = null;
	private VoLimitedTextField codeTextField = null;
	private String lastdescription;
	private DeliveryResultType deliveryresultType = null;
	private boolean insert;
	private JPanel jDataPanel = null;
	private JLabel jCodeLabel = null;
	private JPanel jCodeLabelPanel = null;
	private JPanel jDescriptionLabelPanel = null;
	private JLabel jDescripitonLabel = null;
	/**
     * 
	 * This is the default constructor; we pass the arraylist and the selectedrow
     * because we need to update them
	 */
	public DeliveryResultTypeBrowserEdit(JFrame owner,DeliveryResultType old,boolean inserting) {
		super(owner,true);
		insert = inserting;
		deliveryresultType = old;//disease will be used for every operation
		lastdescription= deliveryresultType.getDescription();
		initialize();
	}


	/**
	 * This method initializes this
	 * 
	 * @return void
	 */
	private void initialize() {
		
//		this.setBounds(300,300,350,180);
		this.setContentPane(getJContentPane());
		if (insert) {
			this.setTitle(MessageBundle.getMessage("angal.dlvrrestype.newdeliveryresulttyperecord"));
		} else {
			this.setTitle(MessageBundle.getMessage("angal.dlvrrestype.editingdeliveryresulttyperecord"));
		}
		this.setDefaultCloseOperation(JFrame.DISPOSE_ON_CLOSE);
		
		this.pack();
		this.setLocationRelativeTo(null);
	}

	/**
	 * This method initializes jContentPane
	 * 
	 * @return javax.swing.JPanel
	 */
	private JPanel getJContentPane() {
		if (jContentPane == null) {
			jContentPane = new JPanel();
			jContentPane.setLayout(new BorderLayout());
			jContentPane.add(getDataPanel(), java.awt.BorderLayout.NORTH);  // Generated
			jContentPane.add(getButtonPanel(), java.awt.BorderLayout.SOUTH);  // Generated
		}
		return jContentPane;
	}

	/**
	 * This method initializes dataPanel	
	 * 	
	 * @return javax.swing.JPanel	
	 */
	private JPanel getDataPanel() {
		if (dataPanel == null) {
			dataPanel = new JPanel();
			//dataPanel.setLayout(new BoxLayout(getDataPanel(), BoxLayout.Y_AXIS));  // Generated
			dataPanel.add(getJDataPanel(), null);
		}
		return dataPanel;
	}

	/**
	 * This method initializes buttonPanel	
	 * 	
	 * @return javax.swing.JPanel	
	 */
	private JPanel getButtonPanel() {
		if (buttonPanel == null) {
			buttonPanel = new JPanel();
			buttonPanel.add(getOkButton(), null);  // Generated
			buttonPanel.add(getCancelButton(), null);  // Generated
		}
		return buttonPanel;
	}

	/**
	 * This method initializes cancelButton	
	 * 	
	 * @return javax.swing.JButton	
	 */
	private JButton getCancelButton() {
		if (cancelButton == null) {
			cancelButton = new JButton();
			cancelButton.setText(MessageBundle.getMessage("angal.common.cancel"));  // Generated
			cancelButton.setMnemonic(KeyEvent.VK_C);
			cancelButton.addActionListener(new java.awt.event.ActionListener() {
				public void actionPerformed(java.awt.event.ActionEvent e) {
				dispose();
				}
			});
		}
		return cancelButton;
	}

	/**
	 * This method initializes okButton	
	 * 	
	 * @return javax.swing.JButton	
	 */
	private JButton getOkButton() {
		if (okButton == null) {
			okButton = new JButton();
			okButton.setText(MessageBundle.getMessage("angal.common.ok"));  // Generated
			okButton.setMnemonic(KeyEvent.VK_O);
			okButton.addActionListener(new java.awt.event.ActionListener() {
				public void actionPerformed(java.awt.event.ActionEvent e) {
					DeliveryResultTypeBrowserManager manager = new DeliveryResultTypeBrowserManager();
<<<<<<< HEAD
					try{
						
						deliveryresultType.setDescription(descriptionTextField.getText());
						deliveryresultType.setCode(codeTextField.getText());
						
						if (insert) {     // inserting
							if (true == manager.newDeliveryResultType(deliveryresultType)) {
								fireDeliveryResultInserted();
								dispose();
							} else 
								JOptionPane.showMessageDialog(null, MessageBundle.getMessage("angal.dlvrrestype.thedatacouldnotbesaved"));
						}
						else {            // updating
=======
					if (key.equals("")){
						JOptionPane.showMessageDialog(				
								null,
								MessageBundle.getMessage("angal.dlvrrestype.pleaseinsertacode"),
								MessageBundle.getMessage("angal.hospital"),
								JOptionPane.PLAIN_MESSAGE);
						return;
					}	
					//System.out.print(key.length());
					if (key.length()>1){
						JOptionPane.showMessageDialog(				
								null,
								MessageBundle.getMessage("angal.dlvrrestype.codetoolongmaxchars"),
								MessageBundle.getMessage("angal.hospital"),
								JOptionPane.PLAIN_MESSAGE);
						
						return;	
					}
					try{
						if(insert){
							if (manager.codeControl(key)){
								JOptionPane.showMessageDialog(				
										null,
										MessageBundle.getMessage("angal.common.codealreadyinuse"),
										MessageBundle.getMessage("angal.hospital"),
										JOptionPane.PLAIN_MESSAGE);
								codeTextField.setText("");
								return;	
							}};
							if (descriptionTextField.getText().equals("")){
								JOptionPane.showMessageDialog(				
										null,
										MessageBundle.getMessage("angal.dlvrrestype.pleaseinsertavaliddescription"),
										MessageBundle.getMessage("angal.hospital"),
										JOptionPane.PLAIN_MESSAGE);
								return;	
							}
>>>>>>> a97229dd
							if (descriptionTextField.getText().equals(lastdescription)){
								dispose();	
							} else {
								if (true == manager.updateDeliveryResultType(deliveryresultType)) {
									fireDeliveryResultUpdated();
									dispose();
								} else 
									JOptionPane.showMessageDialog(null, MessageBundle.getMessage("angal.dlvrrestype.thedatacouldnotbesaved"));
							}
						}
					}catch(OHServiceException ex){
						if(ex.getMessages() != null){
							for(OHExceptionMessage msg : ex.getMessages()){
								JOptionPane.showMessageDialog(null, msg.getMessage(), msg.getTitle() == null ? "" : msg.getTitle(), msg.getLevel().getSwingSeverity());
							}
						}
					}
                }
			});
		}
		return okButton;
	}

	/**
	 * This method initializes descriptionTextField	
	 * 	
	 * @return javax.swing.JTextField	
	 */
	private JTextField getDescriptionTextField() {
		if (descriptionTextField == null) {
			descriptionTextField = new JTextField(20);
			if (!insert) {
				descriptionTextField.setText(deliveryresultType.getDescription());
				lastdescription=deliveryresultType.getDescription();
			} 
		}
		return descriptionTextField;
	}
	
	/**
	 * This method initializes codeTextField	
	 * 	
	 * @return javax.swing.JTextField	
	 */
	private JTextField getCodeTextField() {
		if (codeTextField == null) {
			codeTextField = new VoLimitedTextField(1);
			if (!insert) {
				codeTextField.setText(deliveryresultType.getCode());
				codeTextField.setEnabled(false);
			}
		}
		return codeTextField;
	}

	/**
	 * This method initializes jDataPanel	
	 * 	
	 * @return javax.swing.JPanel	
	 */
	private JPanel getJDataPanel() {
		if (jDataPanel == null) {
			jDataPanel = new JPanel();
			jDataPanel.setLayout(new BoxLayout(getJDataPanel(),BoxLayout.Y_AXIS));
			jDataPanel.add(getJCodeLabelPanel(), null);
			jDataPanel.add(getCodeTextField(), null);
			jDataPanel.add(getJDescriptionLabelPanel(), null);
			jDataPanel.add(getDescriptionTextField(), null);
		}
		return jDataPanel;
	}

	/**
	 * This method initializes jCodeLabel	
	 * 	
	 * @return javax.swing.JLabel	
	 */
	private JLabel getJCodeLabel() {
		if (jCodeLabel == null) {
			jCodeLabel = new JLabel();
			jCodeLabel.setText(MessageBundle.getMessage("angal.dlvrrestype.codemaxchars"));
		}
		return jCodeLabel;
	}

	/**
	 * This method initializes jCodeLabelPanel	
	 * 	
	 * @return javax.swing.JPanel	
	 */
	private JPanel getJCodeLabelPanel() {
		if (jCodeLabelPanel == null) {
			jCodeLabelPanel = new JPanel();
			//jCodeLabelPanel.setLayout(new BorderLayout());
			jCodeLabelPanel.add(getJCodeLabel(), BorderLayout.CENTER);
		}
		return jCodeLabelPanel;
	}

	/**
	 * This method initializes jDescriptionLabelPanel	
	 * 	
	 * @return javax.swing.JPanel	
	 */
	private JPanel getJDescriptionLabelPanel() {
		if (jDescriptionLabelPanel == null) {
			jDescripitonLabel = new JLabel();
			jDescripitonLabel.setText(MessageBundle.getMessage("angal.common.description"));
			jDescriptionLabelPanel = new JPanel();
			jDescriptionLabelPanel.add(jDescripitonLabel, null);
		}
		return jDescriptionLabelPanel;
	}
	


}  //  @jve:decl-index=0:visual-constraint="146,61"

<|MERGE_RESOLUTION|>--- conflicted
+++ resolved
@@ -192,9 +192,8 @@
 			okButton.addActionListener(new java.awt.event.ActionListener() {
 				public void actionPerformed(java.awt.event.ActionEvent e) {
 					DeliveryResultTypeBrowserManager manager = new DeliveryResultTypeBrowserManager();
-<<<<<<< HEAD
 					try{
-						
+
 						deliveryresultType.setDescription(descriptionTextField.getText());
 						deliveryresultType.setCode(codeTextField.getText());
 						
@@ -206,45 +205,6 @@
 								JOptionPane.showMessageDialog(null, MessageBundle.getMessage("angal.dlvrrestype.thedatacouldnotbesaved"));
 						}
 						else {            // updating
-=======
-					if (key.equals("")){
-						JOptionPane.showMessageDialog(				
-								null,
-								MessageBundle.getMessage("angal.dlvrrestype.pleaseinsertacode"),
-								MessageBundle.getMessage("angal.hospital"),
-								JOptionPane.PLAIN_MESSAGE);
-						return;
-					}	
-					//System.out.print(key.length());
-					if (key.length()>1){
-						JOptionPane.showMessageDialog(				
-								null,
-								MessageBundle.getMessage("angal.dlvrrestype.codetoolongmaxchars"),
-								MessageBundle.getMessage("angal.hospital"),
-								JOptionPane.PLAIN_MESSAGE);
-						
-						return;	
-					}
-					try{
-						if(insert){
-							if (manager.codeControl(key)){
-								JOptionPane.showMessageDialog(				
-										null,
-										MessageBundle.getMessage("angal.common.codealreadyinuse"),
-										MessageBundle.getMessage("angal.hospital"),
-										JOptionPane.PLAIN_MESSAGE);
-								codeTextField.setText("");
-								return;	
-							}};
-							if (descriptionTextField.getText().equals("")){
-								JOptionPane.showMessageDialog(				
-										null,
-										MessageBundle.getMessage("angal.dlvrrestype.pleaseinsertavaliddescription"),
-										MessageBundle.getMessage("angal.hospital"),
-										JOptionPane.PLAIN_MESSAGE);
-								return;	
-							}
->>>>>>> a97229dd
 							if (descriptionTextField.getText().equals(lastdescription)){
 								dispose();	
 							} else {
